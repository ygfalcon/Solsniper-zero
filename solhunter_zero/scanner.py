--- conflicted
+++ resolved
@@ -5,28 +5,19 @@
 import time
 from typing import List
 
-<<<<<<< HEAD
-from . import scanner_common
-=======
-import requests
 
 from . import scanner_common
-from .scanner_onchain import scan_tokens_onchain
->>>>>>> f27952a4
+
 from .scanner_common import (
     BIRDEYE_API,
     HEADERS,
     OFFLINE_TOKENS,
     parse_birdeye_tokens,
     scan_tokens_from_file,
-<<<<<<< HEAD
+
 )
 from .scanner_onchain import scan_tokens_onchain
-=======
 
-
-
->>>>>>> f27952a4
 
 logger = logging.getLogger(__name__)
 
@@ -55,7 +46,12 @@
     if method == "file":
         return scan_tokens_from_file()
 
-<<<<<<< HEAD
+    if not scanner_common.BIRDEYE_API_KEY:
+        logger.info("No BirdEye API key set, scanning on-chain")
+        return scanner_common.scan_tokens_onchain(scanner_common.SOLANA_RPC_URL)
+
+
+
 def scan_tokens(
     *, offline: bool = False, token_file: str | None = None, method: str = "websocket"
 ) -> List[str]:
@@ -63,31 +59,7 @@
     if method == "websocket":
         tokens = offline_or_onchain(offline, token_file)
         if tokens is not None:
-=======
-    if not scanner_common.BIRDEYE_API_KEY:
-        logger.info("No BirdEye API key set, scanning on-chain")
-        return scanner_common.scan_tokens_onchain(scanner_common.SOLANA_RPC_URL)
 
-
-
-
-def _scan_tokens_websocket() -> List[str]:
-    """Scan BirdEye for BONK-related tokens via REST."""
-    backoff = 1
-    max_backoff = 60
-    while True:
-        try:
-            resp = requests.get(BIRDEYE_API, headers=HEADERS, timeout=10)
-            if resp.status_code == 429:
-                logger.warning("Rate limited (429). Sleeping %s seconds", backoff)
-                time.sleep(backoff)
-                backoff = min(backoff * 2, max_backoff)
-                continue
-            resp.raise_for_status()
-            data = resp.json()
-            tokens = parse_birdeye_tokens(data)
-            backoff = 1
->>>>>>> f27952a4
             return tokens
 
         backoff = 1
@@ -109,7 +81,7 @@
                 logger.error("Scan failed: %s", e)
                 return []
 
-<<<<<<< HEAD
+
     if offline:
         logger.info("Offline mode enabled, returning static tokens")
         return OFFLINE_TOKENS
@@ -123,36 +95,7 @@
 
     raise ValueError(f"unknown discovery method: {method}")
 
-=======
-def scan_tokens(
-    *, offline: bool = False, token_file: str | None = None, method: str = "websocket"
-) -> List[str]:
-    """Scan the Solana network for new tokens using ``method``."""
-    if method == "websocket":
-        tokens = offline_or_onchain(offline, token_file)
-        if tokens is not None:
-            return tokens
-        return _scan_tokens_websocket()
 
-    if offline:
-        logger.info("Offline mode enabled, returning static tokens")
-        return OFFLINE_TOKENS
-
-    if method == "onchain":
-        return scan_tokens_onchain(SOLANA_RPC_URL)
-    if method == "pools":
-        return scan_tokens_from_pools()
-    if method == "file":
-        return scan_tokens_from_file()
-
-    raise ValueError(f"unknown discovery method: {method}")
-
-
-
-async def scan_tokens_async(
-
-    *, offline: bool = False, token_file: str | None = None, method: str = "websocket"
->>>>>>> f27952a4
 
 
 async def scan_tokens_async(
@@ -160,36 +103,24 @@
 ) -> List[str]:
 
     """Async wrapper around :func:`scan_tokens` using aiohttp."""
-<<<<<<< HEAD
+
     if method == "websocket":
         from .async_scanner import scan_tokens_async as _scan
         return await _scan(offline=offline, token_file=token_file)
-=======
-    if token_file:
-        return await asyncio.to_thread(scan_tokens_from_file, token_file)
->>>>>>> f27952a4
+
 
     if offline:
         logger.info("Offline mode enabled, returning static tokens")
         return OFFLINE_TOKENS
 
     if method == "onchain":
-<<<<<<< HEAD
+
         return await asyncio.to_thread(scan_tokens_onchain, scanner_common.SOLANA_RPC_URL)
-=======
-        return await asyncio.to_thread(
-            scan_tokens_onchain, scanner_common.SOLANA_RPC_URL
-        )
->>>>>>> f27952a4
+
     if method == "pools":
         return await asyncio.to_thread(scan_tokens_from_pools)
     if method == "file":
         return await asyncio.to_thread(scan_tokens_from_file)
 
-<<<<<<< HEAD
+
     raise ValueError(f"unknown discovery method: {method}")
-=======
-
-    from .async_scanner import scan_tokens_async as _scan
-    return await _scan(offline=offline, token_file=token_file, method=method)
->>>>>>> f27952a4
