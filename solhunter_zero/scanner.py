--- conflicted
+++ resolved
@@ -17,10 +17,9 @@
     offline_or_onchain,
     parse_birdeye_tokens,
     scan_tokens_from_file,
-<<<<<<< HEAD
+
     offline_or_onchain,
-=======
->>>>>>> 9b970782
+
 )
 from .scanner_onchain import scan_tokens_onchain
 
@@ -30,12 +29,9 @@
 
 def scan_tokens_from_pools() -> List[str]:
     """Public wrapper for pool discovery used by tests."""
-<<<<<<< HEAD
+
     return scanner_common.scan_tokens_from_pools()
-=======
-    return dex_scanner.scan_new_pools(scanner_common.SOLANA_RPC_URL)
 
->>>>>>> 9b970782
 
 
 def scan_tokens(
