--- conflicted
+++ resolved
@@ -27,19 +27,8 @@
     """Public wrapper for pool discovery used by tests."""
     return dex_scanner.scan_new_pools(SOLANA_RPC_URL)
 
-<<<<<<< HEAD
-=======
-def scan_tokens(
-    *,
-    offline: bool = False,
-    token_file: str | None = None,
-    method: str = "websocket",
-) -> List[str]:
-    """Scan the Solana network for new tokens ending with 'bonk'."""
-    tokens = offline_or_onchain(offline, token_file, method=method)
-    if tokens is not None:
-        return tokens
->>>>>>> a75440ce
+
+
 
 
 def _scan_tokens_websocket() -> List[str]:
@@ -90,14 +79,9 @@
 
 
 async def scan_tokens_async(
-<<<<<<< HEAD
+
     *, offline: bool = False, token_file: str | None = None, method: str = "websocket"
-=======
-    *,
-    offline: bool = False,
-    token_file: str | None = None,
-    method: str = "websocket",
->>>>>>> a75440ce
+
 ) -> List[str]:
 
     """Async wrapper around :func:`scan_tokens` using aiohttp."""
