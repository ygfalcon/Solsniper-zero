--- conflicted
+++ resolved
@@ -6,11 +6,10 @@
 from typing import List
 
 import requests
-<<<<<<< HEAD
+
 from . import dex_scanner
 
-=======
->>>>>>> 4666a25c
+
 
 from . import scanner_common, dex_scanner
 
@@ -22,13 +21,9 @@
     offline_or_onchain,
     parse_birdeye_tokens,
     scan_tokens_from_file,
-<<<<<<< HEAD
-=======
 
-    offline_or_onchain,
 
->>>>>>> 4666a25c
-)
+
 from .scanner_onchain import scan_tokens_onchain
 
 
