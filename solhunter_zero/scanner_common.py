import os
import logging
import asyncio
from typing import Dict, List, Optional
<<<<<<< HEAD
from pathlib import Path
=======
from builtins import anext
>>>>>>> 8f681d3f

from .scanner_onchain import scan_tokens_onchain

logger = logging.getLogger(__name__)

BIRDEYE_API = "https://public-api.birdeye.so/defi/tokenlist"
BIRDEYE_API_KEY = os.getenv("BIRDEYE_API_KEY")
SOLANA_RPC_URL = os.getenv("SOLANA_RPC_URL")

HEADERS: Dict[str, str] = {}
if BIRDEYE_API_KEY:
    HEADERS["X-API-KEY"] = BIRDEYE_API_KEY
else:
    logger.warning(
        "BIRDEYE_API_KEY not set. Falling back to on-chain scanning by default"
    )

OFFLINE_TOKENS = ["offlinebonk1", "offlinebonk2"]


def load_tokens_from_file(path: str) -> List[str]:
    """Return token addresses listed one per line in *path*."""
    tokens: List[str] = []
    for line in Path(path).read_text().splitlines():
        tok = line.strip()
        if tok and not tok.startswith("#"):
            tokens.append(tok)
    logger.info("Loaded %d tokens from %s", len(tokens), path)
    return tokens


def parse_birdeye_tokens(data: dict) -> List[str]:
    tokens = [
        t["address"]
        for t in data.get("data", [])
        if t["address"].lower().endswith("bonk")
    ]
    logger.info("Found %d candidate tokens", len(tokens))
    return tokens


def offline_or_onchain(offline: bool, token_file: str | None = None) -> Optional[List[str]]:
    if token_file:
        return load_tokens_from_file(token_file)
    if offline:
        logger.info("Offline mode enabled, returning static tokens")
        return OFFLINE_TOKENS

    if not BIRDEYE_API_KEY:
        logger.info("No BirdEye API key set, scanning on-chain")
        return scan_tokens_onchain(SOLANA_RPC_URL)

    return None


<<<<<<< HEAD
async def offline_or_onchain_async(offline: bool, token_file: str | None = None) -> Optional[List[str]]:
    if token_file:
        return load_tokens_from_file(token_file)
=======
async def offline_or_onchain_async(
    offline: bool, *, method: str = "rest"
) -> Optional[List[str]]:
>>>>>>> 8f681d3f
    if offline:
        logger.info("Offline mode enabled, returning static tokens")
        return OFFLINE_TOKENS

    if not BIRDEYE_API_KEY:
        logger.info("No BirdEye API key set, scanning on-chain")
        if method == "websocket":
            from .websocket_scanner import stream_new_tokens

            gen = stream_new_tokens(SOLANA_RPC_URL)
            try:
                token = await anext(gen)
            except StopAsyncIteration:
                return []
            finally:
                await gen.aclose()

            return [token]

        return await asyncio.to_thread(scan_tokens_onchain, SOLANA_RPC_URL)

    return None


def scan_tokens_from_pools() -> List[str]:
    """Placeholder discovery via liquidity pools."""
    logger.info("Scanning pools for tokens")
    return ["poolbonk1", "poolbonk2"]


def scan_tokens_from_file(path: str = "tokens.txt") -> List[str]:
    """Load token list from a file if it exists."""
    if not os.path.isfile(path):
        logger.warning("Token file %s not found", path)
        return []
    with open(path, "r", encoding="utf-8") as fh:
        tokens = [line.strip() for line in fh if line.strip()]
    logger.info("Loaded %d tokens from %s", len(tokens), path)
    return tokens<|MERGE_RESOLUTION|>--- conflicted
+++ resolved
@@ -2,11 +2,9 @@
 import logging
 import asyncio
 from typing import Dict, List, Optional
-<<<<<<< HEAD
+
 from pathlib import Path
-=======
-from builtins import anext
->>>>>>> 8f681d3f
+
 
 from .scanner_onchain import scan_tokens_onchain
 
@@ -62,15 +60,11 @@
     return None
 
 
-<<<<<<< HEAD
+
 async def offline_or_onchain_async(offline: bool, token_file: str | None = None) -> Optional[List[str]]:
     if token_file:
         return load_tokens_from_file(token_file)
-=======
-async def offline_or_onchain_async(
-    offline: bool, *, method: str = "rest"
-) -> Optional[List[str]]:
->>>>>>> 8f681d3f
+
     if offline:
         logger.info("Offline mode enabled, returning static tokens")
         return OFFLINE_TOKENS
