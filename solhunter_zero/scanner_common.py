--- conflicted
+++ resolved
@@ -71,7 +71,7 @@
 
 
 async def offline_or_onchain_async(
-<<<<<<< HEAD
+
     offline: bool,
     token_file: str | None = None,
     *,
@@ -84,12 +84,7 @@
     helpers.
     """
 
-=======
 
-    offline: bool, token_file: str | None = None, *, method: str = "rest"
-
-) -> Optional[List[str]]:
->>>>>>> 8c09bb2a
     if token_file:
         return load_tokens_from_file(token_file)
 
@@ -129,11 +124,9 @@
 
 
 def scan_tokens_from_pools() -> List[str]:
-<<<<<<< HEAD
+
     """Discover tokens via recently created liquidity pools."""
-=======
-    """Discover tokens via liquidity pools using :func:`dex_scanner.scan_new_pools`."""
->>>>>>> 8c09bb2a
+
     logger.info("Scanning pools for tokens")
     from . import dex_scanner
 
