--- conflicted
+++ resolved
@@ -32,22 +32,18 @@
     testnet: bool = False,
     dry_run: bool = False,
     offline: bool = False,
-<<<<<<< HEAD
+
     token_file: str | None = None,
-=======
-    discovery_method: str = "websocket",
->>>>>>> 8f681d3f
+
     keypair=None,
     stop_loss: float | None = None,
     take_profit: float | None = None,
 ) -> None:
     """Execute a single trading iteration asynchronously."""
-<<<<<<< HEAD
+
+    
     tokens = await scan_tokens_async(offline=offline, token_file=token_file)
-=======
-
-    tokens = await scan_tokens_async(offline=offline)
->>>>>>> 8f681d3f
+
 
     rpc_url = os.getenv("SOLANA_RPC_URL")
     if rpc_url and not offline:
@@ -71,11 +67,9 @@
     testnet: bool = False,
     dry_run: bool = False,
     offline: bool = False,
-<<<<<<< HEAD
+
     token_file: str | None = None,
-=======
-    discovery_method: str = "websocket",
->>>>>>> 8f681d3f
+
     keypair_path: str | None = None,
     portfolio_path: str = "portfolio.json",
     config_path: str | None = None,
@@ -98,13 +92,10 @@
         Number of iterations to run before exiting. ``None`` runs forever.
     offline:
         Return a predefined token list instead of querying the network.
-<<<<<<< HEAD
+
     token_file:
         Path to a file containing token addresses to scan.
-=======
-    discovery_method:
-        Token discovery method: onchain, websocket, pools or file.
->>>>>>> 8f681d3f
+
     portfolio_path:
         Path to the JSON file for persisting portfolio state.
 
@@ -142,11 +133,9 @@
                     testnet=testnet,
                     dry_run=dry_run,
                     offline=offline,
-<<<<<<< HEAD
+
                     token_file=token_file,
-=======
-                    discovery_method=discovery_method,
->>>>>>> 8f681d3f
+
                     keypair=keypair,
                     stop_loss=stop_loss,
                     take_profit=take_profit,
@@ -160,11 +149,9 @@
                     testnet=testnet,
                     dry_run=dry_run,
                     offline=offline,
-<<<<<<< HEAD
+
                     token_file=token_file,
-=======
-                    discovery_method=discovery_method,
->>>>>>> 8f681d3f
+
                     keypair=keypair,
                     stop_loss=stop_loss,
                     take_profit=take_profit,
@@ -213,17 +200,12 @@
         help="Use a static token list and skip network requests",
     )
     parser.add_argument(
-<<<<<<< HEAD
+
         "--token-list",
         default=None,
         metavar="FILE",
         help="Read token addresses from FILE instead of querying the network",
-=======
-        "--discovery-method",
-        choices=["onchain", "websocket", "pools", "file"],
-        default=None,
-        help="Token discovery method",
->>>>>>> 8f681d3f
+
     )
     parser.add_argument(
         "--keypair",
@@ -260,11 +242,9 @@
         testnet=args.testnet,
         dry_run=args.dry_run,
         offline=args.offline,
-<<<<<<< HEAD
+
         token_file=args.token_list,
-=======
-        discovery_method=args.discovery_method,
->>>>>>> 8f681d3f
+
         keypair_path=args.keypair,
         portfolio_path=args.portfolio_path,
         config_path=args.config,
