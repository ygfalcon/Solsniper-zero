--- conflicted
+++ resolved
@@ -38,11 +38,7 @@
 from .decision import should_buy, should_sell
 from .strategy_manager import StrategyManager
 from .agent_manager import AgentManager
-<<<<<<< HEAD
-=======
-from .agents.discovery import DiscoveryAgent
-
->>>>>>> aa39567d
+
 from .portfolio import calculate_order_size
 from .risk import RiskManager
 from . import arbitrage
