--- conflicted
+++ resolved
@@ -29,25 +29,19 @@
         Database URL for storing trades.
     loop_delay:
         Delay between iterations in seconds.
-<<<<<<< HEAD
+codex/add-offline-option-to-solhunter_zero.main
     offline:
         Return a predefined token list instead of querying the network.
-=======
-    iterations:
-        Number of iterations to run before exiting. ``None`` runs forever.
->>>>>>> c758fa99
+in
     """
 
     memory = Memory(memory_path)
     portfolio = Portfolio()
 
-<<<<<<< HEAD
+codex/add-offline-option-to-solhunter_zero.main
     while True:
         tokens = scan_tokens(offline=offline)
-=======
-    def _run_iteration() -> None:
-        tokens = scan_tokens()
->>>>>>> c758fa99
+
         for token in tokens:
             sims = run_simulations(token, count=100)
             if should_buy(sims):
