--- conflicted
+++ resolved
@@ -31,20 +31,17 @@
         Delay between iterations in seconds.
     offline:
         Return a predefined token list instead of querying the network.
-<<<<<<< HEAD
-=======
 
->>>>>>> b0528e58
+
+
+
     """
 
     memory = Memory(memory_path)
     portfolio = Portfolio()
-<<<<<<< HEAD
+
     while True:
-=======
 
-    def _run_iteration() -> None:
->>>>>>> b0528e58
         tokens = scan_tokens(offline=offline)
 
         for token in tokens:
