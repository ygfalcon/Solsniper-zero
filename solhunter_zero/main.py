import logging
import os
import asyncio
import contextlib
from argparse import ArgumentParser
from typing import Sequence

from pathlib import Path

from .config import (
    load_config,
    apply_env_overrides,
    set_env_from_config,
    load_selected_config,
    get_active_config_name,
    CONFIG_DIR,
)
from . import wallet

# Load configuration at startup so modules relying on environment variables
# pick up the values from config files or environment.
_cfg = apply_env_overrides(load_config())
set_env_from_config(_cfg)


from .scanner import scan_tokens_async
from .prices import fetch_token_prices_async
from .onchain_metrics import top_volume_tokens
from .market_ws import listen_and_trade
from .simulation import run_simulations
from .decision import should_buy, should_sell
from .prices import fetch_token_prices_async

from .simulation import run_simulations
from .decision import should_buy, should_sell
from .memory import Memory
from .portfolio import Portfolio, calculate_order_size
from .risk import RiskManager
from .exchange import place_order_async
from .prices import fetch_token_prices_async
<<<<<<< HEAD
from .strategy_manager import StrategyManager
from . import arbitrage
=======
from .simulation import run_simulations
from .decision import should_buy, should_sell
from .strategy_manager import StrategyManager
from .portfolio import calculate_order_size
from .risk import RiskManager
from . import arbitrage

_HIGH_RISK_PRESET = Path(__file__).resolve().parent.parent / "config.highrisk.toml"
>>>>>>> ea54b577

logging.basicConfig(level=logging.INFO)


async def _run_iteration(
    memory: Memory,
    portfolio: Portfolio,
    *,
    testnet: bool = False,
    dry_run: bool = False,
    offline: bool = False,

    token_file: str | None = None,
    discovery_method: str = "websocket",

    keypair=None,
    stop_loss: float | None = None,
    take_profit: float | None = None,
    trailing_stop: float | None = None,
    max_drawdown: float = 1.0,
    volatility_factor: float = 1.0,
    arbitrage_threshold: float | None = None,
    arbitrage_amount: float | None = None,
    strategy_manager: StrategyManager | None = None,
) -> None:
    """Execute a single trading iteration asynchronously."""

    if arbitrage_threshold is None:
        arbitrage_threshold = float(os.getenv("ARBITRAGE_THRESHOLD", "0") or 0)
    if arbitrage_amount is None:
        arbitrage_amount = float(os.getenv("ARBITRAGE_AMOUNT", "0") or 0)


    
    scan_kwargs = {"offline": offline, "token_file": token_file}
    if discovery_method != "websocket":
        scan_kwargs["method"] = discovery_method

    tokens = await scan_tokens_async(**scan_kwargs)


    try:
        tokens = await scan_tokens_async(
            offline=offline, token_file=token_file, method=discovery_method
        )
    except TypeError:
        # Support tests that monkeypatch ``scan_tokens_async`` without the
        # ``method`` parameter.

        tokens = await scan_tokens_async(offline=offline, token_file=token_file)

    # Always consider existing holdings when making sell decisions
    tokens = list(set(tokens) | set(portfolio.balances.keys()))

    rpc_url = os.getenv("SOLANA_RPC_URL")
    if rpc_url and not offline:
        try:

            ranked = top_volume_tokens(rpc_url, limit=len(tokens))
            ranked_set = set(ranked)
            tokens = [t for t in ranked if t in tokens] + [t for t in tokens if t not in ranked_set]

        except Exception as exc:  # pragma: no cover - network errors
            logging.warning("Volume ranking failed: %s", exc)


    price_lookup = {}
    if portfolio.balances:
        if not offline:
            price_lookup = await fetch_token_prices_async(portfolio.balances.keys())
        portfolio.update_drawdown(price_lookup)
    drawdown = portfolio.current_drawdown(price_lookup)

<<<<<<< HEAD
    if strategy_manager is None:
        strategy_manager = StrategyManager()

    for token in tokens:
        try:
            actions = await strategy_manager.evaluate(token, portfolio)
        except Exception as exc:  # pragma: no cover - strategy errors
            logging.warning("Strategy evaluation failed for %s: %s", token, exc)
            actions = []

        for action in actions:
            side = action.get("side")
            amount = action.get("amount", 0.0)
            price = action.get("price", 0.0)
            if side not in {"buy", "sell"} or amount <= 0:
                continue
=======
    use_old = strategy_manager is None and run_simulations.__module__ != "solhunter_zero.simulation"
    if use_old:
        for token in tokens:
            sims = run_simulations(token, count=100)

            if arbitrage_amount > 0 and arbitrage_threshold > 0:
                try:
                    await arbitrage.detect_and_execute_arbitrage(
                        token,
                        threshold=arbitrage_threshold,
                        amount=arbitrage_amount,
                        testnet=testnet,
                        dry_run=dry_run,
                        keypair=keypair,
                    )
                except Exception as exc:  # pragma: no cover - network errors
                    logging.warning("Arbitrage check failed: %s", exc)

            if should_buy(sims):
                logging.info("Buying %s", token)
                avg_roi = sum(r.expected_roi for r in sims) / len(sims)
                if price_lookup:
                    balance = portfolio.total_value(price_lookup)
                    alloc = portfolio.percent_allocated(token, price_lookup)
                else:
                    balance = sum(p.amount for p in portfolio.balances.values()) or 1.0
                    alloc = portfolio.percent_allocated(token)

                rm = RiskManager.from_config(
                    {
                        "risk_tolerance": os.getenv("RISK_TOLERANCE", "0.1"),
                        "max_allocation": os.getenv("MAX_ALLOCATION", "0.2"),
                        "max_risk_per_token": os.getenv("MAX_RISK_PER_TOKEN", "0.1"),
                        "max_drawdown": max_drawdown,
                        "volatility_factor": volatility_factor,
                        "risk_multiplier": os.getenv("RISK_MULTIPLIER", "1.0"),
                    }
                )
                first_sim = sims[0] if sims else None
                params = rm.adjusted(
                    drawdown,
                    0.0,
                    volume_spike=getattr(first_sim, "volume_spike", 1.0),
                    depth_change=getattr(first_sim, "depth_change", 0.0),
                    whale_activity=getattr(first_sim, "whale_activity", 0.0),
                )

                amount = calculate_order_size(
                    balance,
                    avg_roi,
                    0.0,
                    0.0,
                    risk_tolerance=params.risk_tolerance,
                    max_allocation=params.max_allocation,
                    max_risk_per_token=params.max_risk_per_token,
                    max_drawdown=max_drawdown,
                    volatility_factor=volatility_factor,
                    current_allocation=alloc,
                )
                await place_order_async(
                    token,
                    side="buy",
                    amount=amount,
                    price=0,
                    testnet=testnet,
                    dry_run=dry_run,
                    keypair=keypair,
                )
>>>>>>> ea54b577

                if not dry_run:
                    memory.log_trade(token=token, direction="buy", amount=amount, price=0)
                    portfolio.update(token, amount, 0)

        price_lookup_sell = {}
        if stop_loss is not None or take_profit is not None or trailing_stop is not None:
            price_lookup_sell = await fetch_token_prices_async(portfolio.balances.keys())
            portfolio.update_highs(price_lookup_sell)

        for token, pos in list(portfolio.balances.items()):
            sims = run_simulations(token, count=100)

            roi_trigger = False
            if token in price_lookup_sell:
                price = price_lookup_sell[token]
                roi = portfolio.position_roi(token, price)
                if stop_loss is not None and roi <= -stop_loss:
                    roi_trigger = True
                if take_profit is not None and roi >= take_profit:
                    roi_trigger = True
                if trailing_stop is not None and portfolio.trailing_stop_triggered(token, price, trailing_stop):
                    roi_trigger = True

            if roi_trigger or should_sell(
                sims,
                trailing_stop=trailing_stop,
                current_price=price_lookup_sell.get(token),
                high_price=pos.high_price,
            ):
                logging.info("Selling %s", token)
                await place_order_async(
                    token,
                    side="sell",
                    amount=pos.amount,
                    price=0,
                    testnet=testnet,
                    dry_run=dry_run,
                    keypair=keypair,
                )

                if not dry_run:
                    memory.log_trade(token=token, direction="sell", amount=pos.amount, price=0)
                    portfolio.update(token, -pos.amount, 0)
    else:
        if strategy_manager is None:
            strategy_manager = StrategyManager()

        for token in tokens:
            try:
                actions = await strategy_manager.evaluate(token, portfolio)
            except Exception as exc:  # pragma: no cover - strategy errors
                logging.warning("Strategy evaluation failed for %s: %s", token, exc)
                continue
            for action in actions:
                side = action.get("side")
                amount = action.get("amount", 0.0)
                price = action.get("price", 0.0)
                if side not in {"buy", "sell"} or amount <= 0:
                    continue

                await place_order_async(
                    token,
                    side=side,
                    amount=amount,
                    price=price,
                    testnet=testnet,
                    dry_run=dry_run,
                    keypair=keypair,
                )

                if not dry_run:
                    memory.log_trade(token=token, direction=side, amount=amount, price=price)
                    portfolio.update(token, amount if side == "buy" else -amount, price)

        sims = run_simulations(token, count=100)

        if arbitrage_amount > 0 and arbitrage_threshold > 0:
            try:
                await arbitrage.detect_and_execute_arbitrage(
                    token,
                    threshold=arbitrage_threshold,
                    amount=arbitrage_amount,
                    testnet=testnet,
                    dry_run=dry_run,
                    keypair=keypair,
                )
            except Exception as exc:  # pragma: no cover - network errors
                logging.warning("Arbitrage check failed: %s", exc)

        if should_buy(sims):
            logging.info("Buying %s", token)
            avg_roi = sum(r.expected_roi for r in sims) / len(sims)
            volatility = 0.0
            if price_lookup:
                balance = portfolio.total_value(price_lookup)
                alloc = portfolio.percent_allocated(token, price_lookup)
            else:
                balance = sum(p.amount for p in portfolio.balances.values()) or 1.0
                alloc = portfolio.percent_allocated(token)

            rm = RiskManager.from_config(
                {
                    "risk_tolerance": os.getenv("RISK_TOLERANCE", "0.1"),
                    "max_allocation": os.getenv("MAX_ALLOCATION", "0.2"),
                    "max_risk_per_token": os.getenv("MAX_RISK_PER_TOKEN", "0.1"),
                    "max_drawdown": max_drawdown,
                    "volatility_factor": volatility_factor,
                    "risk_multiplier": os.getenv("RISK_MULTIPLIER", "1.0"),
                }
            )
            first_sim = sims[0] if sims else None
            params = rm.adjusted(
                drawdown,
                volatility,
                volume_spike=getattr(first_sim, "volume_spike", 1.0),
                depth_change=getattr(first_sim, "depth_change", 0.0),
                whale_activity=getattr(first_sim, "whale_activity", 0.0),
            )

            amount = calculate_order_size(
                balance,
                avg_roi,
                0.0,
                0.0,
                risk_tolerance=params.risk_tolerance,
                max_allocation=params.max_allocation,
                max_risk_per_token=params.max_risk_per_token,
                max_drawdown=max_drawdown,
                volatility_factor=volatility_factor,
                current_allocation=alloc,
            )
            await place_order_async(
                token,
                side="buy",
                amount=amount,
                price=0,

                testnet=testnet,
                dry_run=dry_run,
                keypair=keypair,
            )

            if not dry_run:
                memory.log_trade(token=token, direction="buy", amount=amount, price=0)
                portfolio.update(token, amount, 0)

    price_lookup_sell = {}
    if stop_loss is not None or take_profit is not None or trailing_stop is not None:
        price_lookup_sell = await fetch_token_prices_async(portfolio.balances.keys())
        portfolio.update_highs(price_lookup_sell)

    for token, pos in list(portfolio.balances.items()):
        sims = run_simulations(token, count=100)

        roi_trigger = False
        if token in price_lookup_sell:
            price = price_lookup_sell[token]
            roi = portfolio.position_roi(token, price)
            if stop_loss is not None and roi <= -stop_loss:
                roi_trigger = True
            if take_profit is not None and roi >= take_profit:
                roi_trigger = True
            if trailing_stop is not None and portfolio.trailing_stop_triggered(token, price, trailing_stop):
                roi_trigger = True

        if roi_trigger or should_sell(
            sims,
            trailing_stop=trailing_stop,
            current_price=price_lookup_sell.get(token),
            high_price=pos.high_price,
        ):
            logging.info("Selling %s", token)
            await place_order_async(
                token,
                side="sell",
                amount=pos.amount,
                price=0,

                testnet=testnet,
                dry_run=dry_run,
                keypair=keypair,
            )

            if not dry_run:
                memory.log_trade(token=token, direction="sell", amount=pos.amount, price=0)
                portfolio.update(token, -pos.amount, 0)




def main(
    memory_path: str = "sqlite:///memory.db",
    loop_delay: int = 60,
    *,
    iterations: int | None = None,
    testnet: bool = False,
    dry_run: bool = False,
    offline: bool = False,


    token_file: str | None = None,
    discovery_method: str | None = None,


    keypair_path: str | None = None,
    portfolio_path: str = "portfolio.json",
    config_path: str | None = None,
    stop_loss: float | None = None,
    take_profit: float | None = None,
    trailing_stop: float | None = None,
    max_drawdown: float | None = None,
    volatility_factor: float | None = None,
    risk_tolerance: float | None = None,
    max_allocation: float | None = None,
    risk_multiplier: float | None = None,
    market_ws_url: str | None = None,
    arbitrage_threshold: float | None = None,
    arbitrage_amount: float | None = None,
<<<<<<< HEAD
    arbitrage_tokens: Sequence[str] | None = None,
=======
    arbitrage_tokens: list[str] | None = None,
>>>>>>> ea54b577
    strategies: list[str] | None = None,
) -> None:
    """Run the trading loop.

    Parameters
    ----------
    memory_path:
        Database URL for storing trades.
    loop_delay:
        Delay between iterations in seconds.




    iterations:
        Number of iterations to run before exiting. ``None`` runs forever.
    offline:
        Return a predefined token list instead of querying the network.

    discovery_method:
        Token discovery method: onchain, websocket, mempool, pools or file.

    portfolio_path:
        Path to the JSON file for persisting portfolio state.

    arbitrage_tokens:
<<<<<<< HEAD
        Specific tokens to monitor for arbitrage opportunities.
=======
        Optional list of token addresses to monitor for arbitrage opportunities.

    strategies:
        Optional list of strategy module names to load.

>>>>>>> ea54b577




    """

    from .wallet import load_keypair

    cfg = apply_env_overrides(load_config(config_path))
    set_env_from_config(cfg)

    if risk_tolerance is not None:
        os.environ["RISK_TOLERANCE"] = str(risk_tolerance)
    if max_allocation is not None:
        os.environ["MAX_ALLOCATION"] = str(max_allocation)
    if risk_multiplier is not None:
        os.environ["RISK_MULTIPLIER"] = str(risk_multiplier)

    if discovery_method is None:
        discovery_method = cfg.get("discovery_method")
    if discovery_method is None:
        discovery_method = os.getenv("DISCOVERY_METHOD", "websocket")

    if stop_loss is None:
        stop_loss = cfg.get("stop_loss")
    if take_profit is None:
        take_profit = cfg.get("take_profit")
    if trailing_stop is None:
        trailing_stop = cfg.get("trailing_stop")
    if max_drawdown is None:
        max_drawdown = float(cfg.get("max_drawdown", 1.0))
    if volatility_factor is None:
        volatility_factor = float(cfg.get("volatility_factor", 1.0))
    if arbitrage_threshold is None:
        arbitrage_threshold = float(cfg.get("arbitrage_threshold", 0.0))
    if arbitrage_amount is None:
        arbitrage_amount = float(cfg.get("arbitrage_amount", 0.0))
    if strategies is None:
        strategies = cfg.get("strategies")
        if isinstance(strategies, str):
            strategies = [s.strip() for s in strategies.split(',') if s.strip()]
    if market_ws_url is None:
        market_ws_url = cfg.get("market_ws_url")
    if market_ws_url is None:
        market_ws_url = os.getenv("MARKET_WS_URL")
    if arbitrage_tokens is None:
        tokens_cfg = cfg.get("arbitrage_tokens")
        if isinstance(tokens_cfg, str):
            arbitrage_tokens = [t.strip() for t in tokens_cfg.split(",") if t.strip()]
        elif tokens_cfg:
            arbitrage_tokens = list(tokens_cfg)
    if arbitrage_tokens is None:
        env_tokens = os.getenv("ARBITRAGE_TOKENS")
        if env_tokens:
            arbitrage_tokens = [t.strip() for t in env_tokens.split(",") if t.strip()]

    memory = Memory(memory_path)
    portfolio = Portfolio(path=portfolio_path)
    strategy_manager = StrategyManager(strategies)

    if keypair_path:
        keypair = load_keypair(keypair_path)
    else:
        keypair = wallet.load_selected_keypair()

    async def loop() -> None:
        ws_task = None
        arb_task = None
        if market_ws_url:
            ws_task = asyncio.create_task(
                listen_and_trade(
                    market_ws_url,
                    memory,
                    portfolio,
                    testnet=testnet,
                    dry_run=dry_run,
                    keypair=keypair,
                )
            )

        if arbitrage_tokens:
            async def monitor_arbitrage() -> None:
                while True:
                    try:
                        await arbitrage.detect_and_execute_arbitrage(
                            arbitrage_tokens,
                            threshold=arbitrage_threshold,
                            amount=arbitrage_amount,
                            testnet=testnet,
                            dry_run=dry_run,
                            keypair=keypair,
                        )
                    except Exception as exc:  # pragma: no cover - network errors
                        logging.warning("Arbitrage monitor failed: %s", exc)
                    await asyncio.sleep(loop_delay)

            arb_task = asyncio.create_task(monitor_arbitrage())

        if iterations is None:
            while True:
                await _run_iteration(
                    memory,
                    portfolio,
                    testnet=testnet,
                    dry_run=dry_run,
                    offline=offline,
                    token_file=token_file,
                    discovery_method=discovery_method,
                    keypair=keypair,
                    stop_loss=stop_loss,
                    take_profit=take_profit,
                    trailing_stop=trailing_stop,
                    max_drawdown=max_drawdown,
                    volatility_factor=volatility_factor,
                    arbitrage_threshold=arbitrage_threshold,
                    arbitrage_amount=arbitrage_amount,
                    strategy_manager=strategy_manager,
                )
                await asyncio.sleep(loop_delay)
        else:
            for i in range(iterations):
                await _run_iteration(
                    memory,
                    portfolio,
                    testnet=testnet,
                    dry_run=dry_run,
                    offline=offline,
                    token_file=token_file,
                    discovery_method=discovery_method,

                    keypair=keypair,
                    stop_loss=stop_loss,
                    take_profit=take_profit,
                    trailing_stop=trailing_stop,
                    max_drawdown=max_drawdown,
                    volatility_factor=volatility_factor,
                    arbitrage_threshold=arbitrage_threshold,
                    arbitrage_amount=arbitrage_amount,
                    strategy_manager=strategy_manager,
                )
                if i < iterations - 1:
                    await asyncio.sleep(loop_delay)

        if ws_task:
            ws_task.cancel()
            with contextlib.suppress(Exception):
                await ws_task
        if arb_task:
            arb_task.cancel()
            with contextlib.suppress(Exception):
                await arb_task

    asyncio.run(loop())


def run_auto(**kwargs) -> None:
    """Start trading with selected config or high-risk preset."""
    cfg = load_selected_config()
    cfg_path = None
    if cfg:
        name = get_active_config_name()
        cfg_path = os.path.join(CONFIG_DIR, name) if name else None
    elif _HIGH_RISK_PRESET.is_file():
        cfg_path = str(_HIGH_RISK_PRESET)
        cfg = load_config(cfg_path)
    cfg = apply_env_overrides(cfg)
    set_env_from_config(cfg)

    if wallet.get_active_keypair_name() is None:
        keys = wallet.list_keypairs()
        if len(keys) == 1:
            wallet.select_keypair(keys[0])

    main(config_path=cfg_path, **kwargs)





if __name__ == "__main__":
    parser = ArgumentParser(description="Run SolHunter Zero bot")
    parser.add_argument(
        "--memory-path",
        default="sqlite:///memory.db",
        help="Database URL for storing trades",
    )
    parser.add_argument(
        "--loop-delay",
        type=int,
        default=60,
        help="Delay between iterations in seconds",
    )
    parser.add_argument(
        "--iterations",
        type=int,
        default=None,
        help="Number of iterations to run before exiting",
    )
    parser.add_argument(
        "--testnet",
        action="store_true",
        help="Use testnet DEX endpoints",
    )
    parser.add_argument(
        "--dry-run",
        action="store_true",
        help="Do not submit orders, just simulate",
    )
    parser.add_argument(
        "--offline",
        action="store_true",
        help="Use a static token list and skip network requests",
    )
    parser.add_argument(
        "--token-list",
        dest="token_file",
        help="Load token addresses from FILE (one per line)",
    )
    parser.add_argument(
        "--discovery-method",

        default=None,
        choices=["websocket", "onchain", "mempool", "pools", "file"],
        help="Token discovery method",
    )
    parser.add_argument(
        "--keypair",
        default=os.getenv("KEYPAIR_PATH"),
        help="Path to a JSON keypair for signing transactions",
    )
    parser.add_argument(
        "--portfolio-path",
        default="portfolio.json",
        help="Path to a JSON file for persisting portfolio state",
    )
    parser.add_argument(
        "--config",
        default=None,
        help="Path to a configuration file",
    )
    parser.add_argument(
        "--stop-loss",
        type=float,
        default=None,
        help="Stop loss threshold as a fraction (e.g. 0.1 for 10%%)",
    )
    parser.add_argument(
        "--take-profit",
        type=float,
        default=None,
        help="Take profit threshold as a fraction",
    )
    parser.add_argument(
        "--trailing-stop",
        type=float,
        default=None,
        help="Trailing stop percentage",
    )
    parser.add_argument(
        "--max-drawdown",
        type=float,
        default=None,
        help="Maximum allowed portfolio drawdown",
    )
    parser.add_argument(
        "--volatility-factor",
        type=float,
        default=None,
        help="Scaling factor for volatility in position sizing",
    )
    parser.add_argument(
        "--risk-tolerance",
        type=float,
        default=None,
        help="Base risk tolerance for position sizing",
    )
    parser.add_argument(
        "--max-allocation",
        type=float,
        default=None,
        help="Maximum portfolio allocation per trade",
    )
    parser.add_argument(
        "--risk-multiplier",
        type=float,
        default=None,
        help="Multiplier applied to risk parameters",
    )
    parser.add_argument(
        "--market-ws-url",
        default=None,
        help="Websocket URL for real-time market events",
    )
    parser.add_argument(
        "--arbitrage-threshold",
        type=float,
        default=None,
        help="Minimum price diff fraction for arbitrage",
    )
    parser.add_argument(
        "--arbitrage-amount",
        type=float,
        default=None,
        help="Trade size when executing arbitrage",
    )
    parser.add_argument(
        "--arbitrage-tokens",
        default=None,
        help="Comma separated list of tokens to monitor for arbitrage",
    )
    parser.add_argument(
        "--strategies",
        default=None,
        help="Comma-separated list of strategy modules",
    )
    parser.add_argument(
        "--auto",
        action="store_true",
        help="Load selected config and start trading automatically",
    )
    args = parser.parse_args()
    kwargs = dict(
        memory_path=args.memory_path,
        loop_delay=args.loop_delay,
        iterations=args.iterations,
        testnet=args.testnet,
        dry_run=args.dry_run,
        offline=args.offline,


        token_file=args.token_file,

        discovery_method=args.discovery_method,

        keypair_path=args.keypair,
        portfolio_path=args.portfolio_path,
        config_path=args.config,
        stop_loss=args.stop_loss,
        take_profit=args.take_profit,
        trailing_stop=args.trailing_stop,
        max_drawdown=args.max_drawdown,
        volatility_factor=args.volatility_factor,
        risk_tolerance=args.risk_tolerance,
        max_allocation=args.max_allocation,
        risk_multiplier=args.risk_multiplier,
        market_ws_url=args.market_ws_url,
        arbitrage_threshold=args.arbitrage_threshold,
        arbitrage_amount=args.arbitrage_amount,
<<<<<<< HEAD
        arbitrage_tokens=args.arbitrage_tokens.split(",") if args.arbitrage_tokens else None,
        strategies=[s.strip() for s in args.strategies.split(',')] if args.strategies else None,
    )
=======
        arbitrage_tokens=None,
        strategies=[s.strip() for s in args.strategies.split(',')] if args.strategies else None,
    )

    if args.auto:
        run_auto(**kwargs)
    else:
        main(**kwargs)
>>>>>>> ea54b577
<|MERGE_RESOLUTION|>--- conflicted
+++ resolved
@@ -38,19 +38,10 @@
 from .risk import RiskManager
 from .exchange import place_order_async
 from .prices import fetch_token_prices_async
-<<<<<<< HEAD
+
 from .strategy_manager import StrategyManager
 from . import arbitrage
-=======
-from .simulation import run_simulations
-from .decision import should_buy, should_sell
-from .strategy_manager import StrategyManager
-from .portfolio import calculate_order_size
-from .risk import RiskManager
-from . import arbitrage
-
-_HIGH_RISK_PRESET = Path(__file__).resolve().parent.parent / "config.highrisk.toml"
->>>>>>> ea54b577
+
 
 logging.basicConfig(level=logging.INFO)
 
@@ -124,7 +115,7 @@
         portfolio.update_drawdown(price_lookup)
     drawdown = portfolio.current_drawdown(price_lookup)
 
-<<<<<<< HEAD
+
     if strategy_manager is None:
         strategy_manager = StrategyManager()
 
@@ -141,76 +132,12 @@
             price = action.get("price", 0.0)
             if side not in {"buy", "sell"} or amount <= 0:
                 continue
-=======
+
     use_old = strategy_manager is None and run_simulations.__module__ != "solhunter_zero.simulation"
     if use_old:
         for token in tokens:
             sims = run_simulations(token, count=100)
 
-            if arbitrage_amount > 0 and arbitrage_threshold > 0:
-                try:
-                    await arbitrage.detect_and_execute_arbitrage(
-                        token,
-                        threshold=arbitrage_threshold,
-                        amount=arbitrage_amount,
-                        testnet=testnet,
-                        dry_run=dry_run,
-                        keypair=keypair,
-                    )
-                except Exception as exc:  # pragma: no cover - network errors
-                    logging.warning("Arbitrage check failed: %s", exc)
-
-            if should_buy(sims):
-                logging.info("Buying %s", token)
-                avg_roi = sum(r.expected_roi for r in sims) / len(sims)
-                if price_lookup:
-                    balance = portfolio.total_value(price_lookup)
-                    alloc = portfolio.percent_allocated(token, price_lookup)
-                else:
-                    balance = sum(p.amount for p in portfolio.balances.values()) or 1.0
-                    alloc = portfolio.percent_allocated(token)
-
-                rm = RiskManager.from_config(
-                    {
-                        "risk_tolerance": os.getenv("RISK_TOLERANCE", "0.1"),
-                        "max_allocation": os.getenv("MAX_ALLOCATION", "0.2"),
-                        "max_risk_per_token": os.getenv("MAX_RISK_PER_TOKEN", "0.1"),
-                        "max_drawdown": max_drawdown,
-                        "volatility_factor": volatility_factor,
-                        "risk_multiplier": os.getenv("RISK_MULTIPLIER", "1.0"),
-                    }
-                )
-                first_sim = sims[0] if sims else None
-                params = rm.adjusted(
-                    drawdown,
-                    0.0,
-                    volume_spike=getattr(first_sim, "volume_spike", 1.0),
-                    depth_change=getattr(first_sim, "depth_change", 0.0),
-                    whale_activity=getattr(first_sim, "whale_activity", 0.0),
-                )
-
-                amount = calculate_order_size(
-                    balance,
-                    avg_roi,
-                    0.0,
-                    0.0,
-                    risk_tolerance=params.risk_tolerance,
-                    max_allocation=params.max_allocation,
-                    max_risk_per_token=params.max_risk_per_token,
-                    max_drawdown=max_drawdown,
-                    volatility_factor=volatility_factor,
-                    current_allocation=alloc,
-                )
-                await place_order_async(
-                    token,
-                    side="buy",
-                    amount=amount,
-                    price=0,
-                    testnet=testnet,
-                    dry_run=dry_run,
-                    keypair=keypair,
-                )
->>>>>>> ea54b577
 
                 if not dry_run:
                     memory.log_trade(token=token, direction="buy", amount=amount, price=0)
@@ -430,11 +357,9 @@
     market_ws_url: str | None = None,
     arbitrage_threshold: float | None = None,
     arbitrage_amount: float | None = None,
-<<<<<<< HEAD
+
     arbitrage_tokens: Sequence[str] | None = None,
-=======
-    arbitrage_tokens: list[str] | None = None,
->>>>>>> ea54b577
+
     strategies: list[str] | None = None,
 ) -> None:
     """Run the trading loop.
@@ -461,15 +386,9 @@
         Path to the JSON file for persisting portfolio state.
 
     arbitrage_tokens:
-<<<<<<< HEAD
+
         Specific tokens to monitor for arbitrage opportunities.
-=======
-        Optional list of token addresses to monitor for arbitrage opportunities.
-
-    strategies:
-        Optional list of strategy module names to load.
-
->>>>>>> ea54b577
+
 
 
 
@@ -818,17 +737,13 @@
         market_ws_url=args.market_ws_url,
         arbitrage_threshold=args.arbitrage_threshold,
         arbitrage_amount=args.arbitrage_amount,
-<<<<<<< HEAD
+
         arbitrage_tokens=args.arbitrage_tokens.split(",") if args.arbitrage_tokens else None,
-        strategies=[s.strip() for s in args.strategies.split(',')] if args.strategies else None,
-    )
-=======
-        arbitrage_tokens=None,
+
         strategies=[s.strip() for s in args.strategies.split(',')] if args.strategies else None,
     )
 
     if args.auto:
         run_auto(**kwargs)
     else:
-        main(**kwargs)
->>>>>>> ea54b577
+        main(**kwargs)