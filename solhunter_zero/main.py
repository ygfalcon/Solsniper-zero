--- conflicted
+++ resolved
@@ -42,15 +42,14 @@
 ) -> None:
     """Execute a single trading iteration asynchronously."""
 
-<<<<<<< HEAD
+
     
     scan_kwargs = {"offline": offline, "token_file": token_file}
     if discovery_method != "websocket":
         scan_kwargs["method"] = discovery_method
 
     tokens = await scan_tokens_async(**scan_kwargs)
-=======
->>>>>>> f27952a4
+
 
     try:
         tokens = await scan_tokens_async(
@@ -68,21 +67,18 @@
     rpc_url = os.getenv("SOLANA_RPC_URL")
     if rpc_url and not offline:
         try:
-<<<<<<< HEAD
+
             ranked = top_volume_tokens(rpc_url, limit=len(tokens))
             ranked_set = set(ranked)
             tokens = [t for t in ranked if t in tokens] + [t for t in tokens if t not in ranked_set]
-=======
-            top = top_volume_tokens(rpc_url, limit=len(tokens))
-            tokens = [t for t in tokens if t in top or t in portfolio.balances]
->>>>>>> f27952a4
+
         except Exception as exc:  # pragma: no cover - network errors
             logging.warning("Volume ranking failed: %s", exc)
 
 
     for token in tokens:
         sims = run_simulations(token, count=100)
-<<<<<<< HEAD
+
         if should_buy(sims):
             logging.info("Buying %s", token)
             await place_order_async(
@@ -90,43 +86,12 @@
                 side="buy",
                 amount=1,
                 price=0,
-=======
-        prices = await fetch_token_prices_async([token])
-        price = prices.get(token, 0.0)
-
-        if should_buy(sims):
-            await place_order_async(
-                token, "buy", 1.0, price, testnet=testnet, dry_run=dry_run, keypair=keypair
-            )
-            memory.log_trade(token, "buy", 1.0, price)
-            portfolio.update(token, 1.0, price)
-            continue
-
-        if should_sell(sims):
-            await place_order_async(
-                token, "sell", 1.0, price, testnet=testnet, dry_run=dry_run, keypair=keypair
-            )
-            memory.log_trade(token, "sell", 1.0, price)
-            portfolio.update(token, -1.0, price)
-            continue
-
-        pos = portfolio.balances.get(token)
-        if pos is None:
-            continue
-        roi = portfolio.position_roi(token, price)
-        if stop_loss is not None and roi <= -stop_loss:
-            await place_order_async(
-                token,
-                "sell",
-                pos.amount,
-                price,
-
->>>>>>> f27952a4
+
                 testnet=testnet,
                 dry_run=dry_run,
                 keypair=keypair,
             )
-<<<<<<< HEAD
+
             if not dry_run:
                 memory.log_trade(token=token, direction="buy", amount=1, price=0)
                 portfolio.update(token, 1, 0)
@@ -153,31 +118,16 @@
                 side="sell",
                 amount=pos.amount,
                 price=0,
-=======
-
-            memory.log_trade(token, "sell", pos.amount, price)
-            portfolio.update(token, -pos.amount, price)
-        elif take_profit is not None and roi >= take_profit:
-            await place_order_async(
-                token,
-                "sell",
-                pos.amount,
-                price,
-
->>>>>>> f27952a4
+
                 testnet=testnet,
                 dry_run=dry_run,
                 keypair=keypair,
             )
-<<<<<<< HEAD
+
             if not dry_run:
                 memory.log_trade(token=token, direction="sell", amount=pos.amount, price=0)
                 portfolio.update(token, -pos.amount, 0)
-=======
-
-            memory.log_trade(token, "sell", pos.amount, price)
-            portfolio.update(token, -pos.amount, price)
->>>>>>> f27952a4
+
 
 
 
@@ -190,12 +140,10 @@
     dry_run: bool = False,
     offline: bool = False,
 
-<<<<<<< HEAD
+
     token_file: str | None = None,
     discovery_method: str | None = None,
-=======
-    discovery_method: str = "websocket",
->>>>>>> f27952a4
+
 
     keypair_path: str | None = None,
     portfolio_path: str = "portfolio.json",
@@ -261,11 +209,9 @@
                     dry_run=dry_run,
                     offline=offline,
 
-<<<<<<< HEAD
+
                     token_file=token_file,
-=======
->>>>>>> f27952a4
-                    discovery_method=discovery_method,
+        discovery_method=discovery_method,
 
                     keypair=keypair,
                     stop_loss=stop_loss,
@@ -281,10 +227,9 @@
                     dry_run=dry_run,
                     offline=offline,
 
-<<<<<<< HEAD
+
                     token_file=token_file,
-=======
->>>>>>> f27952a4
+
                     discovery_method=discovery_method,
 
                     keypair=keypair,
@@ -336,14 +281,12 @@
     )
     parser.add_argument(
         "--discovery-method",
-<<<<<<< HEAD
+
         default=None,
         choices=["websocket", "onchain", "pools", "file"],
         help="Token discovery method",
     )
     parser.add_argument(
-=======
->>>>>>> f27952a4
 
         choices=["onchain", "websocket", "pools", "file"],
 
@@ -386,10 +329,9 @@
         dry_run=args.dry_run,
         offline=args.offline,
 
-<<<<<<< HEAD
+
         token_file=args.token_list,
-=======
->>>>>>> f27952a4
+
         discovery_method=args.discovery_method,
 
         keypair_path=args.keypair,
