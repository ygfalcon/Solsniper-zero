--- conflicted
+++ resolved
@@ -75,10 +75,8 @@
     portfolio = Portfolio()
 
 
-<<<<<<< HEAD
-=======
 
->>>>>>> 177eb4f9
+
 
     if iterations is None:
         while True:
