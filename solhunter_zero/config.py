from __future__ import annotations

import os
from pathlib import Path

import tomllib

try:
    import yaml  # type: ignore
except Exception:  # pragma: no cover - optional dependency
    yaml = None


ENV_VARS = {
    "birdeye_api_key": "BIRDEYE_API_KEY",
    "solana_rpc_url": "SOLANA_RPC_URL",
    "dex_base_url": "DEX_BASE_URL",
    "dex_testnet_url": "DEX_TESTNET_URL",
    "metrics_base_url": "METRICS_BASE_URL",
    "discovery_method": "DISCOVERY_METHOD",
    "risk_tolerance": "RISK_TOLERANCE",
    "max_allocation": "MAX_ALLOCATION",
    "max_risk_per_token": "MAX_RISK_PER_TOKEN",
    "trailing_stop": "TRAILING_STOP",
    "max_drawdown": "MAX_DRAWDOWN",
    "volatility_factor": "VOLATILITY_FACTOR",
<<<<<<< HEAD
    "token_suffix": "TOKEN_SUFFIX",
    "token_keywords": "TOKEN_KEYWORDS",
    "volume_threshold": "VOLUME_THRESHOLD",
=======
    "risk_multiplier": "RISK_MULTIPLIER",
>>>>>>> 38ae0b7c
}


def _read_config_file(path: Path) -> dict:
    """Return configuration dictionary from a YAML or TOML file."""
    if path.suffix in {".yaml", ".yml"}:
        if yaml is None:
            raise RuntimeError("PyYAML is required for YAML config files")
        with path.open("r", encoding="utf-8") as fh:
            return yaml.safe_load(fh) or {}
    if path.suffix == ".toml":
        with path.open("rb") as fh:
            return tomllib.load(fh)
    raise ValueError(f"Unsupported config format: {path}")


def load_config(path: str | os.PathLike | None = None) -> dict:
    """Load configuration from ``path`` or default locations."""
    if path is None:
        env_path = os.getenv("SOLHUNTER_CONFIG")
        if env_path:
            path = env_path
        else:
            for name in ("config.yaml", "config.yml", "config.toml"):
                if Path(name).is_file():
                    path = name
                    break
    if path is None:
        return {}
    return _read_config_file(Path(path))


def apply_env_overrides(config: dict) -> dict:
    """Merge environment variable overrides into ``config``."""
    cfg = dict(config)
    for key, env in ENV_VARS.items():
        env_val = os.getenv(env)
        if env_val is not None:
            cfg[key] = env_val
    return cfg


def set_env_from_config(config: dict) -> None:
    """Set environment variables for values present in ``config``."""
    for key, env in ENV_VARS.items():
        val = config.get(key)
        if val is not None and os.getenv(env) is None:
            os.environ[env] = str(val)<|MERGE_RESOLUTION|>--- conflicted
+++ resolved
@@ -24,13 +24,11 @@
     "trailing_stop": "TRAILING_STOP",
     "max_drawdown": "MAX_DRAWDOWN",
     "volatility_factor": "VOLATILITY_FACTOR",
-<<<<<<< HEAD
+
     "token_suffix": "TOKEN_SUFFIX",
     "token_keywords": "TOKEN_KEYWORDS",
     "volume_threshold": "VOLUME_THRESHOLD",
-=======
-    "risk_multiplier": "RISK_MULTIPLIER",
->>>>>>> 38ae0b7c
+
 }
 
 
