from __future__ import annotations

import asyncio
from typing import Iterable, Dict, Any, List

from .agents import BaseAgent
from .agents.execution import ExecutionAgent
<<<<<<< HEAD
from .agents.discovery import DiscoveryAgent
from .scanner import scan_tokens_async
=======
from .agents.simulation import SimulationAgent
from .agents.conviction import ConvictionAgent
from .agents.arbitrage import ArbitrageAgent
from .agents.exit import ExitAgent
from .agents.memory import MemoryAgent
from .agents.discovery import DiscoveryAgent

_AGENT_MAP = {
    "simulation": SimulationAgent,
    "conviction": ConvictionAgent,
    "arbitrage": ArbitrageAgent,
    "exit": ExitAgent,
    "memory": MemoryAgent,
    "discovery": DiscoveryAgent,
}


def load_agent(name: str, *, weight: float | None = None) -> BaseAgent:
    """Return a new agent instance for ``name``.

    Parameters
    ----------
    name:
        Short agent name. Must be one of the built-in agent names.
    weight:
        Optional weight applied to proposed trade amounts.
    """

    cls = _AGENT_MAP.get(name)
    if cls is None:
        raise ValueError(f"Unknown agent: {name}")
    agent = cls()
    if weight is not None:
        setattr(agent, "weight", float(weight))
    return agent


def _create_agent(name: str, cfg: dict) -> BaseAgent | None:
    """Return agent instance for ``name`` using ``cfg`` parameters."""
    name = name.lower()
    if name == "simulation":
        from .agents.simulation import SimulationAgent

        count = int(cfg.get("simulation_count", 100))
        return SimulationAgent(count=count)
    if name == "conviction":
        from .agents.conviction import ConvictionAgent

        threshold = float(cfg.get("conviction_threshold", 0.05))
        count = int(cfg.get("conviction_count", 100))
        return ConvictionAgent(threshold=threshold, count=count)
    if name == "arbitrage":
        from .agents.arbitrage import ArbitrageAgent

        threshold = float(cfg.get("arbitrage_threshold", 0.0))
        amount = float(cfg.get("arbitrage_amount", 1.0))
        return ArbitrageAgent(threshold=threshold, amount=amount)
    if name == "exit":
        from .agents.exit import ExitAgent

        trailing = float(cfg.get("trailing_stop", 0.0))
        return ExitAgent(trailing=trailing)
    if name == "memory":
        from .agents.memory import MemoryAgent

        return MemoryAgent()
    return None
>>>>>>> bbda084a


class AgentManager:
    """Manage and coordinate trading agents and execute actions."""

    def __init__(self, agents: Iterable[BaseAgent], executor: ExecutionAgent | None = None):
        self.agents = list(agents)
        self.executor = executor or ExecutionAgent()

    # ------------------------------------------------------------------
    #  Construction helpers
    # ------------------------------------------------------------------
    @classmethod
    def from_config(cls, cfg: dict) -> "AgentManager":
        """Create ``AgentManager`` from configuration dictionary."""

        agent_names = cfg.get("agents", [])
        weights = cfg.get("agent_weights", {}) or {}

        agents: list[BaseAgent] = []
        for name in agent_names:
            weight = weights.get(name)
            try:
                agent = load_agent(name, weight=weight)
            except Exception:
                continue
            agents.append(agent)

        executor = ExecutionAgent()
        return cls(agents, executor=executor)

    async def evaluate(self, token: str, portfolio) -> List[Dict[str, Any]]:
        async def run(agent: BaseAgent):
            return await agent.propose_trade(token, portfolio)

        results = await asyncio.gather(*(run(a) for a in self.agents))
        actions: List[Dict[str, Any]] = []
        for res in results:
            if res:
                actions.extend(res)
        return actions

    async def execute(self, token: str, portfolio) -> List[Any]:
        actions = await self.evaluate(token, portfolio)
        results = []
        for action in actions:
            results.append(await self.executor.execute(action))
        return results

<<<<<<< HEAD
    async def discover_tokens(
        self,
        *,
        offline: bool = False,
        token_file: str | None = None,
        method: str = "websocket",
    ) -> List[str]:
        """Return candidate tokens using the discovery agent if available."""

        for agent in self.agents:
            if isinstance(agent, DiscoveryAgent):
                try:
                    return await agent.discover_tokens(
                        offline=offline, token_file=token_file, method=method
                    )
                except TypeError:
                    return await agent.discover_tokens(
                        offline=offline, token_file=token_file
                    )

        try:
            return await scan_tokens_async(
                offline=offline, token_file=token_file, method=method
            )
        except TypeError:
            return await scan_tokens_async(
                offline=offline, token_file=token_file
            )
=======
    @classmethod
    def from_config(cls, cfg: dict) -> "AgentManager":
        """Create ``AgentManager`` from configuration dictionary."""
        names = cfg.get("agents") or []
        if isinstance(names, str):
            names = [n.strip() for n in names.split(",") if n.strip()]

        agents: list[BaseAgent] = []
        for name in names:
            agent = _create_agent(str(name), cfg)
            if agent is not None:
                agents.append(agent)

        return cls(agents)
>>>>>>> bbda084a
<|MERGE_RESOLUTION|>--- conflicted
+++ resolved
@@ -5,78 +5,8 @@
 
 from .agents import BaseAgent
 from .agents.execution import ExecutionAgent
-<<<<<<< HEAD
 from .agents.discovery import DiscoveryAgent
 from .scanner import scan_tokens_async
-=======
-from .agents.simulation import SimulationAgent
-from .agents.conviction import ConvictionAgent
-from .agents.arbitrage import ArbitrageAgent
-from .agents.exit import ExitAgent
-from .agents.memory import MemoryAgent
-from .agents.discovery import DiscoveryAgent
-
-_AGENT_MAP = {
-    "simulation": SimulationAgent,
-    "conviction": ConvictionAgent,
-    "arbitrage": ArbitrageAgent,
-    "exit": ExitAgent,
-    "memory": MemoryAgent,
-    "discovery": DiscoveryAgent,
-}
-
-
-def load_agent(name: str, *, weight: float | None = None) -> BaseAgent:
-    """Return a new agent instance for ``name``.
-
-    Parameters
-    ----------
-    name:
-        Short agent name. Must be one of the built-in agent names.
-    weight:
-        Optional weight applied to proposed trade amounts.
-    """
-
-    cls = _AGENT_MAP.get(name)
-    if cls is None:
-        raise ValueError(f"Unknown agent: {name}")
-    agent = cls()
-    if weight is not None:
-        setattr(agent, "weight", float(weight))
-    return agent
-
-
-def _create_agent(name: str, cfg: dict) -> BaseAgent | None:
-    """Return agent instance for ``name`` using ``cfg`` parameters."""
-    name = name.lower()
-    if name == "simulation":
-        from .agents.simulation import SimulationAgent
-
-        count = int(cfg.get("simulation_count", 100))
-        return SimulationAgent(count=count)
-    if name == "conviction":
-        from .agents.conviction import ConvictionAgent
-
-        threshold = float(cfg.get("conviction_threshold", 0.05))
-        count = int(cfg.get("conviction_count", 100))
-        return ConvictionAgent(threshold=threshold, count=count)
-    if name == "arbitrage":
-        from .agents.arbitrage import ArbitrageAgent
-
-        threshold = float(cfg.get("arbitrage_threshold", 0.0))
-        amount = float(cfg.get("arbitrage_amount", 1.0))
-        return ArbitrageAgent(threshold=threshold, amount=amount)
-    if name == "exit":
-        from .agents.exit import ExitAgent
-
-        trailing = float(cfg.get("trailing_stop", 0.0))
-        return ExitAgent(trailing=trailing)
-    if name == "memory":
-        from .agents.memory import MemoryAgent
-
-        return MemoryAgent()
-    return None
->>>>>>> bbda084a
 
 
 class AgentManager:
@@ -126,7 +56,6 @@
             results.append(await self.executor.execute(action))
         return results
 
-<<<<<<< HEAD
     async def discover_tokens(
         self,
         *,
@@ -155,19 +84,3 @@
             return await scan_tokens_async(
                 offline=offline, token_file=token_file
             )
-=======
-    @classmethod
-    def from_config(cls, cfg: dict) -> "AgentManager":
-        """Create ``AgentManager`` from configuration dictionary."""
-        names = cfg.get("agents") or []
-        if isinstance(names, str):
-            names = [n.strip() for n in names.split(",") if n.strip()]
-
-        agents: list[BaseAgent] = []
-        for name in names:
-            agent = _create_agent(str(name), cfg)
-            if agent is not None:
-                agents.append(agent)
-
-        return cls(agents)
->>>>>>> bbda084a
