from __future__ import annotations

import asyncio
from typing import Iterable, Dict, Any, List

from .agents import BaseAgent
from .agents.execution import ExecutionAgent
from .agents.memory import MemoryAgent
<<<<<<< HEAD
=======

>>>>>>> aa39567d


class AgentManager:
    """Manage and coordinate trading agents and execute actions."""

    def __init__(
        self,
        agents: Iterable[BaseAgent],
        executor: ExecutionAgent | None = None,
        *,
        weights: Dict[str, float] | None = None,
        memory_agent: MemoryAgent | None = None,
    ):
        self.agents = list(agents)
        self.executor = executor or ExecutionAgent()
        self.weights: Dict[str, float] = {}
        for i, a in enumerate(self.agents):
            name = getattr(a, "name", f"agent{i}")
            self.weights.setdefault(name, 1.0)
        if weights:
            self.weights.update(weights)
        self.memory_agent = memory_agent

    # ------------------------------------------------------------------
    #  Construction helpers
    # ------------------------------------------------------------------
    @classmethod
    def from_config(cls, cfg: dict) -> "AgentManager":
        """Create ``AgentManager`` from configuration dictionary."""

        agent_names = cfg.get("agents", [])
        weights = cfg.get("agent_weights", {}) or {}

        agents: list[BaseAgent] = []
        for name in agent_names:
            weight = weights.get(name)
            try:
                agent = load_agent(name, weight=weight)
            except Exception:
                continue
            agents.append(agent)

        executor = ExecutionAgent()
        return cls(agents, executor=executor)

    async def evaluate(self, token: str, portfolio) -> List[Dict[str, Any]]:
        async def run(agent: BaseAgent):
            res = await agent.propose_trade(token, portfolio)
            if res:
                for r in res:
                    r.setdefault("agent", getattr(agent, "name", agent.__class__.__name__))
            return res

        results = await asyncio.gather(*(run(a) for a in self.agents))
        actions: List[Dict[str, Any]] = []
        for res in results:
            if not res:
                continue
            for r in res:
                weight = self.weights.get(r.get("agent", ""), 1.0)
                r = dict(r)
                r["amount"] = float(r.get("amount", 0.0)) * weight
                actions.append(r)
        return actions

    async def execute(self, token: str, portfolio) -> List[Any]:
        actions = await self.evaluate(token, portfolio)
        results = []
        mem_agent = next(
            (a for a in self.agents if isinstance(a, MemoryAgent)), None
        )
        for action in actions:
<<<<<<< HEAD
            results.append(await self.executor.execute(action))
            if self.memory_agent:
                await self.memory_agent.log(action)
        return results

    def update_weights(self) -> None:
        """Adjust agent weights based on historical trade ROI."""
        if not self.memory_agent:
            return

        trades = self.memory_agent.memory.list_trades()
        summary: Dict[str, Dict[str, float]] = {}
        for t in trades:
            name = t.reason or ""
            info = summary.setdefault(name, {"buy": 0.0, "sell": 0.0})
            info[t.direction] += t.amount * t.price

        for name, info in summary.items():
            spent = info.get("buy", 0.0)
            revenue = info.get("sell", 0.0)
            if spent <= 0:
                continue
            roi = (revenue - spent) / spent
            if roi > 0:
                self.weights[name] = self.weights.get(name, 1.0) * 1.1
            elif roi < 0:
                self.weights[name] = self.weights.get(name, 1.0) * 0.9
=======
            res = await self.executor.execute(action)
            results.append(res)
            if mem_agent:
                await mem_agent.log(action, skip_db=self.executor.dry_run)
        return results

    async def discover_tokens(
        self,
        *,
        offline: bool = False,
        token_file: str | None = None,
        method: str = "websocket",
    ) -> List[str]:
        """Return candidate tokens using the discovery agent if available."""

        for agent in self.agents:
            if isinstance(agent, DiscoveryAgent):
                try:
                    return await agent.discover_tokens(
                        offline=offline, token_file=token_file, method=method
                    )
                except TypeError:
                    return await agent.discover_tokens(
                        offline=offline, token_file=token_file
                    )

        try:
            return await scan_tokens_async(
                offline=offline, token_file=token_file, method=method
            )
        except TypeError:
            return await scan_tokens_async(
                offline=offline, token_file=token_file
            )
>>>>>>> aa39567d
<|MERGE_RESOLUTION|>--- conflicted
+++ resolved
@@ -6,10 +6,7 @@
 from .agents import BaseAgent
 from .agents.execution import ExecutionAgent
 from .agents.memory import MemoryAgent
-<<<<<<< HEAD
-=======
 
->>>>>>> aa39567d
 
 
 class AgentManager:
@@ -82,7 +79,6 @@
             (a for a in self.agents if isinstance(a, MemoryAgent)), None
         )
         for action in actions:
-<<<<<<< HEAD
             results.append(await self.executor.execute(action))
             if self.memory_agent:
                 await self.memory_agent.log(action)
@@ -110,39 +106,3 @@
                 self.weights[name] = self.weights.get(name, 1.0) * 1.1
             elif roi < 0:
                 self.weights[name] = self.weights.get(name, 1.0) * 0.9
-=======
-            res = await self.executor.execute(action)
-            results.append(res)
-            if mem_agent:
-                await mem_agent.log(action, skip_db=self.executor.dry_run)
-        return results
-
-    async def discover_tokens(
-        self,
-        *,
-        offline: bool = False,
-        token_file: str | None = None,
-        method: str = "websocket",
-    ) -> List[str]:
-        """Return candidate tokens using the discovery agent if available."""
-
-        for agent in self.agents:
-            if isinstance(agent, DiscoveryAgent):
-                try:
-                    return await agent.discover_tokens(
-                        offline=offline, token_file=token_file, method=method
-                    )
-                except TypeError:
-                    return await agent.discover_tokens(
-                        offline=offline, token_file=token_file
-                    )
-
-        try:
-            return await scan_tokens_async(
-                offline=offline, token_file=token_file, method=method
-            )
-        except TypeError:
-            return await scan_tokens_async(
-                offline=offline, token_file=token_file
-            )
->>>>>>> aa39567d
