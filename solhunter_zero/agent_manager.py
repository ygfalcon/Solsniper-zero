from __future__ import annotations

import asyncio
from typing import Iterable, Dict, Any, List

from .agents import BaseAgent
from .agents.execution import ExecutionAgent
<<<<<<< HEAD
from .agents.memory import MemoryAgent
=======
from .agents.discovery import DiscoveryAgent
from .scanner import scan_tokens_async
>>>>>>> 702e4181


class AgentManager:
    """Manage and coordinate trading agents and execute actions."""

    def __init__(self, agents: Iterable[BaseAgent], executor: ExecutionAgent | None = None):
        self.agents = list(agents)
        self.executor = executor or ExecutionAgent()

    # ------------------------------------------------------------------
    #  Construction helpers
    # ------------------------------------------------------------------
    @classmethod
    def from_config(cls, cfg: dict) -> "AgentManager":
        """Create ``AgentManager`` from configuration dictionary."""

        agent_names = cfg.get("agents", [])
        weights = cfg.get("agent_weights", {}) or {}

        agents: list[BaseAgent] = []
        for name in agent_names:
            weight = weights.get(name)
            try:
                agent = load_agent(name, weight=weight)
            except Exception:
                continue
            agents.append(agent)

        executor = ExecutionAgent()
        return cls(agents, executor=executor)

    async def evaluate(self, token: str, portfolio) -> List[Dict[str, Any]]:
        async def run(agent: BaseAgent):
            return await agent.propose_trade(token, portfolio)

        results = await asyncio.gather(*(run(a) for a in self.agents))
        actions: List[Dict[str, Any]] = []
        for res in results:
            if res:
                actions.extend(res)
        return actions

    async def execute(self, token: str, portfolio) -> List[Any]:
        actions = await self.evaluate(token, portfolio)
        results = []
        mem_agent = next(
            (a for a in self.agents if isinstance(a, MemoryAgent)), None
        )
        for action in actions:
<<<<<<< HEAD
            res = await self.executor.execute(action)
            results.append(res)
            if mem_agent:
                await mem_agent.log(action, skip_db=self.executor.dry_run)
        return results
=======
            results.append(await self.executor.execute(action))
        return results

    async def discover_tokens(
        self,
        *,
        offline: bool = False,
        token_file: str | None = None,
        method: str = "websocket",
    ) -> List[str]:
        """Return candidate tokens using the discovery agent if available."""

        for agent in self.agents:
            if isinstance(agent, DiscoveryAgent):
                try:
                    return await agent.discover_tokens(
                        offline=offline, token_file=token_file, method=method
                    )
                except TypeError:
                    return await agent.discover_tokens(
                        offline=offline, token_file=token_file
                    )

        try:
            return await scan_tokens_async(
                offline=offline, token_file=token_file, method=method
            )
        except TypeError:
            return await scan_tokens_async(
                offline=offline, token_file=token_file
            )
>>>>>>> 702e4181
<|MERGE_RESOLUTION|>--- conflicted
+++ resolved
@@ -5,12 +5,8 @@
 
 from .agents import BaseAgent
 from .agents.execution import ExecutionAgent
-<<<<<<< HEAD
 from .agents.memory import MemoryAgent
-=======
-from .agents.discovery import DiscoveryAgent
-from .scanner import scan_tokens_async
->>>>>>> 702e4181
+
 
 
 class AgentManager:
@@ -60,14 +56,10 @@
             (a for a in self.agents if isinstance(a, MemoryAgent)), None
         )
         for action in actions:
-<<<<<<< HEAD
             res = await self.executor.execute(action)
             results.append(res)
             if mem_agent:
                 await mem_agent.log(action, skip_db=self.executor.dry_run)
-        return results
-=======
-            results.append(await self.executor.execute(action))
         return results
 
     async def discover_tokens(
@@ -98,4 +90,3 @@
             return await scan_tokens_async(
                 offline=offline, token_file=token_file
             )
->>>>>>> 702e4181
