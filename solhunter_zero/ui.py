--- conflicted
+++ resolved
@@ -88,7 +88,7 @@
     global trading_thread
     if trading_thread and trading_thread.is_alive():
         return jsonify({"status": "already running"})
-<<<<<<< HEAD
+
 
     cfg = apply_env_overrides(load_config("config.toml"))
     set_env_from_config(cfg)
@@ -98,9 +98,7 @@
         msg = "Missing required configuration: " + ", ".join(missing)
         return jsonify({"status": "error", "message": msg}), 400
 
-=======
-    set_env_from_config(load_selected_config())
->>>>>>> 1beca971
+
     stop_event.clear()
     trading_thread = threading.Thread(target=trading_loop, daemon=True)
     trading_thread.start()
