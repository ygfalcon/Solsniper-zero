import threading
import time
import os
import json
from flask import Flask, jsonify, request

from . import wallet
from . import main as main_module
from .memory import Memory
from .portfolio import Portfolio

app = Flask(__name__)

trading_thread = None
stop_event = threading.Event()
loop_delay = 60

# currently active portfolio and keypair used by the trading loop
current_portfolio: Portfolio | None = None
current_keypair = None

def trading_loop() -> None:
    global current_portfolio, current_keypair
    memory = Memory("sqlite:///memory.db")
    portfolio = Portfolio()
<<<<<<< HEAD
    current_portfolio = portfolio
    keypair_path = os.getenv("KEYPAIR_PATH")
    keypair = wallet.load_keypair(keypair_path) if keypair_path else None
    current_keypair = keypair
=======
>>>>>>> 02750586
    while not stop_event.is_set():
        keypair = wallet.load_selected_keypair()
        main_module._run_iteration(
            memory,
            portfolio,
            testnet=False,
            dry_run=False,
            offline=False,
            keypair=keypair,
        )
        for _ in range(loop_delay):
            if stop_event.is_set():
                break
            time.sleep(1)

@app.route("/start", methods=["POST"])
def start() -> dict:
    global trading_thread
    if trading_thread and trading_thread.is_alive():
        return jsonify({"status": "already running"})
    stop_event.clear()
    trading_thread = threading.Thread(target=trading_loop, daemon=True)
    trading_thread.start()
    return jsonify({"status": "started"})

@app.route("/stop", methods=["POST"])
def stop() -> dict:
    stop_event.set()
    if trading_thread:
        trading_thread.join()
    return jsonify({"status": "stopped"})


<<<<<<< HEAD
@app.route("/balances")
def balances() -> dict:
    """Return the portfolio balances as JSON."""
    if current_portfolio is None:
        return jsonify({})
    data = {
        token: {"amount": pos.amount, "entry_price": pos.entry_price}
        for token, pos in current_portfolio.balances.items()
    }
    return jsonify(data)
=======
@app.route("/keypairs", methods=["GET"])
def list_keypairs() -> dict:
    return jsonify({"keypairs": wallet.list_keypairs(), "active": wallet.get_active_keypair_name()})


@app.route("/keypairs", methods=["POST"])
def add_keypair() -> dict:
    data = request.get_json(force=True)
    name = data.get("name")
    keypair_data = data.get("keypair")
    if isinstance(keypair_data, str):
        keypair_data = json.loads(keypair_data)
    wallet.save_keypair(name, keypair_data)
    return jsonify({"status": "saved"})


@app.route("/keypairs/select", methods=["POST"])
def select_keypair() -> dict:
    data = request.get_json(force=True)
    name = data.get("name")
    wallet.select_keypair(name)
    return jsonify({"status": "selected"})
>>>>>>> 02750586

HTML_PAGE = """
<!doctype html>
<html>
<head>
    <title>SolHunter UI</title>
</head>
<body>
    <button id='start'>Start</button>
    <button id='stop'>Stop</button>
<<<<<<< HEAD
    <table id='balances'>
        <thead><tr><th>Token</th><th>Amount</th></tr></thead>
        <tbody></tbody>
    </table>
=======
    <form id='add-form'>
        <input name='name' placeholder='Name'>
        <textarea name='keypair' placeholder='Keypair JSON'></textarea>
        <button type='submit'>Add</button>
    </form>
    <select id='keypair-select'></select>
>>>>>>> 02750586
    <script>
    document.getElementById('start').onclick = function() {
        fetch('/start', {method: 'POST'}).then(r => r.json()).then(console.log);
    };
    document.getElementById('stop').onclick = function() {
        fetch('/stop', {method: 'POST'}).then(r => r.json()).then(console.log);
    };
<<<<<<< HEAD

    function loadBalances() {
        fetch('/balances').then(r => r.json()).then(data => {
            const tbody = document.querySelector('#balances tbody');
            tbody.innerHTML = '';
            Object.entries(data).forEach(([token, info]) => {
                const row = document.createElement('tr');
                const t = document.createElement('td');
                t.textContent = token;
                const a = document.createElement('td');
                a.textContent = info.amount ?? info;
                row.appendChild(t);
                row.appendChild(a);
                tbody.appendChild(row);
            });
        });
    }
    loadBalances();
    setInterval(loadBalances, 5000);
=======
    function refreshKeypairs() {
        fetch('/keypairs').then(r => r.json()).then(data => {
            const sel = document.getElementById('keypair-select');
            sel.innerHTML = '';
            data.keypairs.forEach(n => {
                const opt = document.createElement('option');
                opt.value = n;
                opt.textContent = n;
                if (n === data.active) opt.selected = true;
                sel.appendChild(opt);
            });
        });
    }
    refreshKeypairs();
    document.getElementById('add-form').onsubmit = function(e) {
        e.preventDefault();
        const name = this.name.value;
        const keypair = this.keypair.value;
        fetch('/keypairs', {method: 'POST', headers: {'Content-Type': 'application/json'}, body: JSON.stringify({name, keypair})}).then(refreshKeypairs);
    };
    document.getElementById('keypair-select').onchange = function() {
        fetch('/keypairs/select', {method: 'POST', headers: {'Content-Type': 'application/json'}, body: JSON.stringify({name: this.value})});
    };
>>>>>>> 02750586
    </script>
</body>
</html>
"""

@app.route("/")
def index() -> str:
    return HTML_PAGE

if __name__ == "__main__":
    app.run()<|MERGE_RESOLUTION|>--- conflicted
+++ resolved
@@ -23,13 +23,12 @@
     global current_portfolio, current_keypair
     memory = Memory("sqlite:///memory.db")
     portfolio = Portfolio()
-<<<<<<< HEAD
+
     current_portfolio = portfolio
     keypair_path = os.getenv("KEYPAIR_PATH")
     keypair = wallet.load_keypair(keypair_path) if keypair_path else None
     current_keypair = keypair
-=======
->>>>>>> 02750586
+
     while not stop_event.is_set():
         keypair = wallet.load_selected_keypair()
         main_module._run_iteration(
@@ -63,7 +62,7 @@
     return jsonify({"status": "stopped"})
 
 
-<<<<<<< HEAD
+
 @app.route("/balances")
 def balances() -> dict:
     """Return the portfolio balances as JSON."""
@@ -74,30 +73,7 @@
         for token, pos in current_portfolio.balances.items()
     }
     return jsonify(data)
-=======
-@app.route("/keypairs", methods=["GET"])
-def list_keypairs() -> dict:
-    return jsonify({"keypairs": wallet.list_keypairs(), "active": wallet.get_active_keypair_name()})
 
-
-@app.route("/keypairs", methods=["POST"])
-def add_keypair() -> dict:
-    data = request.get_json(force=True)
-    name = data.get("name")
-    keypair_data = data.get("keypair")
-    if isinstance(keypair_data, str):
-        keypair_data = json.loads(keypair_data)
-    wallet.save_keypair(name, keypair_data)
-    return jsonify({"status": "saved"})
-
-
-@app.route("/keypairs/select", methods=["POST"])
-def select_keypair() -> dict:
-    data = request.get_json(force=True)
-    name = data.get("name")
-    wallet.select_keypair(name)
-    return jsonify({"status": "selected"})
->>>>>>> 02750586
 
 HTML_PAGE = """
 <!doctype html>
@@ -108,19 +84,12 @@
 <body>
     <button id='start'>Start</button>
     <button id='stop'>Stop</button>
-<<<<<<< HEAD
+
     <table id='balances'>
         <thead><tr><th>Token</th><th>Amount</th></tr></thead>
         <tbody></tbody>
     </table>
-=======
-    <form id='add-form'>
-        <input name='name' placeholder='Name'>
-        <textarea name='keypair' placeholder='Keypair JSON'></textarea>
-        <button type='submit'>Add</button>
-    </form>
-    <select id='keypair-select'></select>
->>>>>>> 02750586
+
     <script>
     document.getElementById('start').onclick = function() {
         fetch('/start', {method: 'POST'}).then(r => r.json()).then(console.log);
@@ -128,7 +97,7 @@
     document.getElementById('stop').onclick = function() {
         fetch('/stop', {method: 'POST'}).then(r => r.json()).then(console.log);
     };
-<<<<<<< HEAD
+
 
     function loadBalances() {
         fetch('/balances').then(r => r.json()).then(data => {
@@ -148,31 +117,7 @@
     }
     loadBalances();
     setInterval(loadBalances, 5000);
-=======
-    function refreshKeypairs() {
-        fetch('/keypairs').then(r => r.json()).then(data => {
-            const sel = document.getElementById('keypair-select');
-            sel.innerHTML = '';
-            data.keypairs.forEach(n => {
-                const opt = document.createElement('option');
-                opt.value = n;
-                opt.textContent = n;
-                if (n === data.active) opt.selected = true;
-                sel.appendChild(opt);
-            });
-        });
-    }
-    refreshKeypairs();
-    document.getElementById('add-form').onsubmit = function(e) {
-        e.preventDefault();
-        const name = this.name.value;
-        const keypair = this.keypair.value;
-        fetch('/keypairs', {method: 'POST', headers: {'Content-Type': 'application/json'}, body: JSON.stringify({name, keypair})}).then(refreshKeypairs);
-    };
-    document.getElementById('keypair-select').onchange = function() {
-        fetch('/keypairs/select', {method: 'POST', headers: {'Content-Type': 'application/json'}, body: JSON.stringify({name: this.value})});
-    };
->>>>>>> 02750586
+
     </script>
 </body>
 </html>
