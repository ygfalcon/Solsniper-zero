--- conflicted
+++ resolved
@@ -14,16 +14,14 @@
 )
 
 from .scanner_onchain import TOKEN_PROGRAM_ID
-<<<<<<< HEAD
+
 from .scanner_common import (
     TOKEN_SUFFIX,
     TOKEN_KEYWORDS,
     JUPITER_WS_URL,
     token_matches,
 )
-=======
-from .dex_scanner import DEX_PROGRAM_ID
->>>>>>> 38ae0b7c
+
 
 
 logger = logging.getLogger(__name__)
@@ -32,7 +30,7 @@
 MINT_RE = re.compile(r"mint:\s*(\S+)", re.IGNORECASE)
 
 
-<<<<<<< HEAD
+
 from .scanner_common import TOKEN_SUFFIX, TOKEN_KEYWORDS, token_matches
 
 
@@ -43,15 +41,7 @@
     keywords: Iterable[str] | None = None,
 ) -> AsyncGenerator[str, None]:
     """Yield new token mint addresses passing configured filters.
-=======
-POOL_TOKEN_RE = re.compile(r"token[AB]:\s*(\S+)", re.IGNORECASE)
 
-
-async def stream_new_tokens(
-    rpc_url: str, *, suffix: str = "bonk", include_pools: bool = True
-) -> AsyncGenerator[str, None]:
-    """Yield new token mint addresses or pool tokens matching ``suffix``.
->>>>>>> 38ae0b7c
 
     Parameters
     ----------
@@ -122,7 +112,10 @@
                             if tok.lower().endswith(suffix):
                                 tokens.add(tok)
 
-<<<<<<< HEAD
+                for token in tokens:
+                    yield token
+
+
                 if name and mint and token_matches(mint, name, suffix=suffix, keywords=keywords):
                     yield mint
 
@@ -158,7 +151,3 @@
                 vol = data.get("volume") or data.get("volume_24h")
                 if addr and token_matches(addr, name, vol, suffix=suffix, keywords=keywords):
                     yield addr
-=======
-                for token in tokens:
-                    yield token
->>>>>>> 38ae0b7c
