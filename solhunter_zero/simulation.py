from __future__ import annotations

import logging
import os
from dataclasses import dataclass
import aiohttp
from typing import List

from sklearn.linear_model import LinearRegression

import numpy as np
import requests

logger = logging.getLogger(__name__)

# Default base URL for the metrics API. Can be overridden by the
# ``METRICS_BASE_URL`` environment variable or via a configuration file that
# sets this variable before the module is imported.
DEFAULT_METRICS_BASE_URL = "https://api.example.com"


@dataclass
class SimulationResult:
    success_prob: float
    expected_roi: float
    volume: float = 0.0
    liquidity: float = 0.0
    slippage: float = 0.0
    volume_spike: float = 1.0


def fetch_token_metrics(token: str) -> dict:
    """Fetch historical return metrics for ``token``.

    The function tries to retrieve data from a remote API. When the call fails
    for any reason, default values are returned.  The metrics include the mean
    daily return and the standard deviation of daily returns.
    """

    base_url = os.getenv("METRICS_BASE_URL", DEFAULT_METRICS_BASE_URL)
    url = f"{base_url.rstrip('/')}/token/{token}/metrics"
    try:
        resp = requests.get(url, timeout=5)
        resp.raise_for_status()
        data = resp.json()
        return {
            "mean": float(data.get("mean_return", 0.0)),
            "volatility": float(data.get("volatility", 0.02)),
            "volume": float(data.get("volume_24h", 0.0)),
            "liquidity": float(data.get("liquidity", 0.0)),
            "slippage": float(data.get("slippage", 0.0)),
            "depth": float(data.get("depth", 0.0)),
            "price_history": data.get("price_history", []),
            "liquidity_history": data.get("liquidity_history", []),
            "depth_history": data.get("depth_history", []),
        }
    except Exception as exc:  # pragma: no cover - network errors
        logger.warning("Failed to fetch metrics for %s: %s", token, exc)
        return {
            "mean": 0.0,
            "volatility": 0.02,
            "volume": 0.0,
            "liquidity": 0.0,
            "slippage": 0.0,
            "depth": 0.0,
            "price_history": [],
            "liquidity_history": [],
            "depth_history": [],
        }


async def async_fetch_token_metrics(token: str) -> dict:
    """Asynchronously fetch token metrics via ``aiohttp``."""

    base_url = os.getenv("METRICS_BASE_URL", DEFAULT_METRICS_BASE_URL)
    url = f"{base_url.rstrip('/')}/token/{token}/metrics"
    async with aiohttp.ClientSession() as session:
        try:
            async with session.get(url, timeout=5) as resp:
                resp.raise_for_status()
                data = await resp.json()
        except Exception as exc:  # pragma: no cover - network errors
            logger.warning("Failed to fetch metrics for %s: %s", token, exc)
            return {
                "mean": 0.0,
                "volatility": 0.02,
                "volume": 0.0,
                "liquidity": 0.0,
                "slippage": 0.0,
            }

    return {
        "mean": float(data.get("mean_return", 0.0)),
        "volatility": float(data.get("volatility", 0.02)),
        "volume": float(data.get("volume_24h", 0.0)),
        "liquidity": float(data.get("liquidity", 0.0)),
        "slippage": float(data.get("slippage", 0.0)),
    }


def run_simulations(
    token: str,
    count: int = 1000,
    days: int = 30,
    *,
    min_volume: float = 0.0,
    recent_volume: float | None = None,
    recent_slippage: float | None = None,
) -> List[SimulationResult]:
    """Run ROI simulations using a simple regression-based model."""

    metrics = fetch_token_metrics(token)
    if metrics.get("volume", 0.0) < min_volume:
        return []

    mu = metrics.get("mean", 0.0)
    sigma = metrics.get("volatility", 0.02)
    volume = metrics.get("volume", 0.0)
    liquidity = metrics.get("liquidity", 0.0)
    slippage = metrics.get("slippage", 0.0)
<<<<<<< HEAD
    depth = metrics.get("depth", 0.0)

    price_hist = metrics.get("price_history")
    liq_hist = metrics.get("liquidity_history")
    depth_hist = metrics.get("depth_history")

    predicted_mean = mu
    if (
        price_hist
        and liq_hist
        and depth_hist
        and len(price_hist) >= 2
        and len(liq_hist) >= 2
        and len(depth_hist) >= 2
    ):
        try:
            returns = np.diff(price_hist) / price_hist[:-1]
            n = min(len(returns), len(liq_hist) - 1, len(depth_hist) - 1)
            X = np.column_stack([liq_hist[:n], depth_hist[:n], np.full(n, sigma)])
            model = LinearRegression().fit(X, returns[:n])
            predicted_mean = float(model.predict([[liquidity, depth, sigma]])[0])
        except Exception as exc:  # pragma: no cover - numeric issues
            logger.warning("ROI model training failed: %s", exc)
=======
    volume_spike = 1.0

    if recent_volume is not None:
        if volume > 0:
            volume_spike = recent_volume / volume
        else:
            volume_spike = 0.0
        volume = recent_volume

    if recent_slippage is not None:
        slippage = recent_slippage
>>>>>>> c50fea57

    results: List[SimulationResult] = []
    for _ in range(count):
        daily_returns = np.random.normal(predicted_mean, sigma, days)
        roi = float(np.prod(1 + daily_returns) - 1)
        success_prob = float(np.mean(daily_returns > 0))
<<<<<<< HEAD
        results.append(SimulationResult(success_prob, roi, volume, liquidity, slippage))
=======
        results.append(
            SimulationResult(
                success_prob, roi, volume, liquidity, slippage, volume_spike
            )
        )
>>>>>>> c50fea57

    return results<|MERGE_RESOLUTION|>--- conflicted
+++ resolved
@@ -118,7 +118,7 @@
     volume = metrics.get("volume", 0.0)
     liquidity = metrics.get("liquidity", 0.0)
     slippage = metrics.get("slippage", 0.0)
-<<<<<<< HEAD
+
     depth = metrics.get("depth", 0.0)
 
     price_hist = metrics.get("price_history")
@@ -142,33 +142,15 @@
             predicted_mean = float(model.predict([[liquidity, depth, sigma]])[0])
         except Exception as exc:  # pragma: no cover - numeric issues
             logger.warning("ROI model training failed: %s", exc)
-=======
-    volume_spike = 1.0
 
-    if recent_volume is not None:
-        if volume > 0:
-            volume_spike = recent_volume / volume
-        else:
-            volume_spike = 0.0
-        volume = recent_volume
-
-    if recent_slippage is not None:
-        slippage = recent_slippage
->>>>>>> c50fea57
 
     results: List[SimulationResult] = []
     for _ in range(count):
         daily_returns = np.random.normal(predicted_mean, sigma, days)
         roi = float(np.prod(1 + daily_returns) - 1)
         success_prob = float(np.mean(daily_returns > 0))
-<<<<<<< HEAD
+
         results.append(SimulationResult(success_prob, roi, volume, liquidity, slippage))
-=======
-        results.append(
-            SimulationResult(
-                success_prob, roi, volume, liquidity, slippage, volume_spike
-            )
-        )
->>>>>>> c50fea57
+
 
     return results