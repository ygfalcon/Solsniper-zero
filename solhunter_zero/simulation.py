from __future__ import annotations

import logging
import os
from dataclasses import dataclass
import aiohttp
from typing import List

from sklearn.linear_model import LinearRegression
from sklearn.ensemble import GradientBoostingRegressor

import numpy as np
import requests
from . import onchain_metrics

logger = logging.getLogger(__name__)

# Default base URL for the metrics API. Can be overridden by the
# ``METRICS_BASE_URL`` environment variable or via a configuration file that
# sets this variable before the module is imported.
DEFAULT_METRICS_BASE_URL = "https://api.example.com"


@dataclass
class SimulationResult:
    success_prob: float
    expected_roi: float
    volume: float = 0.0
    liquidity: float = 0.0

    slippage: float = 0.0
    volatility: float = 0.0
    volume_spike: float = 1.0

    sentiment: float = 0.0
    order_book_strength: float = 0.0



def fetch_token_metrics(token: str) -> dict:
    """Fetch historical return metrics for ``token``.

    The function tries to retrieve data from a remote API. When the call fails
    for any reason, default values are returned.  The metrics include the mean
    daily return and the standard deviation of daily returns.
    """

    base_url = os.getenv("METRICS_BASE_URL", DEFAULT_METRICS_BASE_URL)
    url = f"{base_url.rstrip('/')}/token/{token}/metrics"
    try:
        resp = requests.get(url, timeout=5)
        resp.raise_for_status()
        data = resp.json()
        metrics = {
            "mean": float(data.get("mean_return", 0.0)),
            "volatility": float(data.get("volatility", 0.02)),
            "volume": float(data.get("volume_24h", 0.0)),
            "liquidity": float(data.get("liquidity", 0.0)),
            "slippage": float(data.get("slippage", 0.0)),
            "depth": float(data.get("depth", 0.0)),
            "price_history": data.get("price_history", []),
            "liquidity_history": data.get("liquidity_history", []),
            "depth_history": data.get("depth_history", []),
            "slippage_history": data.get("slippage_history", []),
        }
    except Exception as exc:  # pragma: no cover - network errors
        logger.warning("Failed to fetch metrics for %s: %s", token, exc)
        metrics = {
            "mean": 0.0,
            "volatility": 0.02,
            "volume": 0.0,
            "liquidity": 0.0,
            "slippage": 0.0,
            "depth": 0.0,
            "price_history": [],
            "liquidity_history": [],
            "depth_history": [],
            "slippage_history": [],
        }

    dex_urls = [u.strip() for u in os.getenv("DEX_METRIC_URLS", "").split(",") if u.strip()]
    depth_vals = []
    slip_vals = []
    for base in dex_urls:
        d_url = f"{base.rstrip('/')}/v1/depth?token={token}"
        try:
            resp = requests.get(d_url, timeout=5)
            resp.raise_for_status()
            val = resp.json().get("depth")
            if isinstance(val, (int, float)):
                depth_vals.append(float(val))
        except Exception as exc:  # pragma: no cover - network errors
            logger.warning("Failed to fetch depth from %s: %s", base, exc)
        s_url = f"{base.rstrip('/')}/v1/slippage?token={token}"
        try:
            resp = requests.get(s_url, timeout=5)
            resp.raise_for_status()
            val = resp.json().get("slippage")
            if isinstance(val, (int, float)):
                slip_vals.append(float(val))
        except Exception as exc:  # pragma: no cover - network errors
            logger.warning("Failed to fetch slippage from %s: %s", base, exc)

    if depth_vals:
        metrics["depth_per_dex"] = depth_vals
        metrics["depth"] = float(sum(depth_vals) / len(depth_vals))
    else:
        metrics["depth_per_dex"] = []
    if slip_vals:
        metrics["slippage_per_dex"] = slip_vals
        metrics["slippage"] = float(sum(slip_vals) / len(slip_vals))
    else:
        metrics["slippage_per_dex"] = []

    return metrics


async def async_fetch_token_metrics(token: str) -> dict:
    """Asynchronously fetch token metrics via ``aiohttp``."""

    base_url = os.getenv("METRICS_BASE_URL", DEFAULT_METRICS_BASE_URL)
    url = f"{base_url.rstrip('/')}/token/{token}/metrics"
    async with aiohttp.ClientSession() as session:
        try:
            async with session.get(url, timeout=5) as resp:
                resp.raise_for_status()
                data = await resp.json()
        except Exception as exc:  # pragma: no cover - network errors
            logger.warning("Failed to fetch metrics for %s: %s", token, exc)
            return {
                "mean": 0.0,
                "volatility": 0.02,
                "volume": 0.0,
                "liquidity": 0.0,
                "slippage": 0.0,
                "slippage_history": [],
            }

    return {
        "mean": float(data.get("mean_return", 0.0)),
        "volatility": float(data.get("volatility", 0.02)),
        "volume": float(data.get("volume_24h", 0.0)),
        "liquidity": float(data.get("liquidity", 0.0)),
        "slippage": float(data.get("slippage", 0.0)),
        "slippage_history": data.get("slippage_history", []),
    }


def run_simulations(
    token: str,
    count: int = 1000,
    days: int = 30,
    *,
    min_volume: float = 0.0,
    recent_volume: float | None = None,
    recent_slippage: float | None = None,
    sentiment: float | None = None,
    order_book_strength: float | None = None,
) -> List[SimulationResult]:
    """Run ROI simulations using a simple regression-based model."""

    metrics = fetch_token_metrics(token)
    depth_features = metrics.get("depth_per_dex", [])
    slip_features = metrics.get("slippage_per_dex", [])

    depth_features = metrics.get("depth_per_dex", []) or []
    slip_features = metrics.get("slippage_per_dex", []) or []

    results: List[SimulationResult] = []

    dex_metrics = onchain_metrics.fetch_dex_metrics(token)
    for key in ("volume", "liquidity", "depth"):
        val = dex_metrics.get(key)
        if isinstance(val, (int, float)):
            metrics[key] = float(val)

    depth_features = metrics.get("depth_per_dex", [])
    slip_features = metrics.get("slippage_per_dex", [])
    if metrics.get("volume", 0.0) < min_volume:
        return []

    mu = metrics.get("mean", 0.0)
    sigma = metrics.get("volatility", 0.02)
    base_volume = metrics.get("volume", 0.0)
    volume = base_volume
    volume_spike = 1.0
    if recent_volume is not None:
        volume = float(recent_volume)
        volume_spike = volume / base_volume if base_volume else 1.0

    liquidity = metrics.get("liquidity", 0.0)
    slippage = metrics.get("slippage", 0.0)
    if recent_slippage is not None:
        slippage = float(recent_slippage)


    depth_features = metrics.get("depth_per_dex", [])[:2]
    slip_features = metrics.get("slippage_per_dex", [])[:2]




    depth = metrics.get("depth", 0.0)

<<<<<<< HEAD
    sentiment_val = float(sentiment) if sentiment is not None else float(
        metrics.get("sentiment", 0.0)
    )
    order_strength = float(order_book_strength) if order_book_strength is not None else float(
        metrics.get("order_book_strength", 0.0)
    )
=======
    depth_features = metrics.get("depth_per_dex", [])[:2]
    slip_features = metrics.get("slippage_per_dex", [])[:2]
>>>>>>> 321607c2

    results: List[SimulationResult] = []

    price_hist = metrics.get("price_history")
    liq_hist = metrics.get("liquidity_history")
    depth_hist = metrics.get("depth_history")
    slip_hist = metrics.get("slippage_history")

    predicted_mean = mu

    results: List[SimulationResult] = []

    if (
        price_hist
        and liq_hist
        and depth_hist
        and slip_hist
        and len(price_hist) >= 2
        and len(liq_hist) >= 2
        and len(depth_hist) >= 2
        and len(slip_hist) >= 2
    ):
        try:
            returns = np.diff(price_hist) / price_hist[:-1]
            n = min(
                len(returns), len(liq_hist) - 1, len(depth_hist) - 1, len(slip_hist) - 1
            )
            cols = [liq_hist[:n], depth_hist[:n], slip_hist[:n]]
            for val in depth_features:
                cols.append(np.full(n, val))
            for val in slip_features:
                cols.append(np.full(n, val))
            X = np.column_stack(cols)
            model = GradientBoostingRegressor().fit(X, returns[:n])
            feat = [liquidity, depth, slippage] + depth_features + slip_features
            predicted_mean = float(model.predict([feat])[0])
        except Exception as exc:  # pragma: no cover - numeric issues
            logger.warning("ROI model training failed: %s", exc)
    elif (
        price_hist
        and liq_hist
        and depth_hist
        and len(price_hist) >= 2
        and len(liq_hist) >= 2
        and len(depth_hist) >= 2
    ):
        try:
            returns = np.diff(price_hist) / price_hist[:-1]
            n = min(len(returns), len(liq_hist) - 1, len(depth_hist) - 1)
            cols = [liq_hist[:n], depth_hist[:n], np.full(n, sigma)]
            for val in depth_features:
                cols.append(np.full(n, val))
            for val in slip_features:
                cols.append(np.full(n, val))
            X = np.column_stack(cols)
            model = LinearRegression().fit(X, returns[:n])
            feat = [liquidity, depth, sigma] + depth_features + slip_features
            predicted_mean = float(model.predict([feat])[0])
        except Exception as exc:  # pragma: no cover - numeric issues
            logger.warning("ROI model training failed: %s", exc)





    for _ in range(count):
        daily_returns = np.random.normal(predicted_mean, sigma, days)
        roi = float(np.prod(1 + daily_returns) - 1)
        success_prob = float(np.mean(daily_returns > 0))

        results.append(
            SimulationResult(
<<<<<<< HEAD
                success_prob=success_prob,
                expected_roi=roi,
                volume=volume,
                liquidity=liquidity,
                slippage=slippage,
                volatility=sigma,
                volume_spike=volume_spike,
                sentiment=sentiment_val,
                order_book_strength=order_strength,
=======
                success_prob,
                roi,
                volume,
                liquidity,
                slippage,
                sigma,
                volume_spike,
>>>>>>> 321607c2
            )
        )


    return results<|MERGE_RESOLUTION|>--- conflicted
+++ resolved
@@ -202,17 +202,14 @@
 
     depth = metrics.get("depth", 0.0)
 
-<<<<<<< HEAD
+
     sentiment_val = float(sentiment) if sentiment is not None else float(
         metrics.get("sentiment", 0.0)
     )
     order_strength = float(order_book_strength) if order_book_strength is not None else float(
         metrics.get("order_book_strength", 0.0)
     )
-=======
-    depth_features = metrics.get("depth_per_dex", [])[:2]
-    slip_features = metrics.get("slippage_per_dex", [])[:2]
->>>>>>> 321607c2
+
 
     results: List[SimulationResult] = []
 
@@ -285,7 +282,7 @@
 
         results.append(
             SimulationResult(
-<<<<<<< HEAD
+
                 success_prob=success_prob,
                 expected_roi=roi,
                 volume=volume,
@@ -295,15 +292,7 @@
                 volume_spike=volume_spike,
                 sentiment=sentiment_val,
                 order_book_strength=order_strength,
-=======
-                success_prob,
-                roi,
-                volume,
-                liquidity,
-                slippage,
-                sigma,
-                volume_spike,
->>>>>>> 321607c2
+
             )
         )
 
