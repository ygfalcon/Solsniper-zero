--- conflicted
+++ resolved
@@ -29,11 +29,8 @@
 
     slippage: float = 0.0
     volatility: float = 0.0
-<<<<<<< HEAD
-=======
-
-
->>>>>>> 74de947b
+
+
     volume_spike: float = 1.0
 
 
