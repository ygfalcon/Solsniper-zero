from __future__ import annotations

import logging
import os
from dataclasses import dataclass
import aiohttp
from typing import List

from sklearn.linear_model import LinearRegression
from sklearn.ensemble import GradientBoostingRegressor

import numpy as np
import requests

logger = logging.getLogger(__name__)

# Default base URL for the metrics API. Can be overridden by the
# ``METRICS_BASE_URL`` environment variable or via a configuration file that
# sets this variable before the module is imported.
DEFAULT_METRICS_BASE_URL = "https://api.example.com"


@dataclass
class SimulationResult:
    success_prob: float
    expected_roi: float
    volume: float = 0.0
    liquidity: float = 0.0
<<<<<<< HEAD
    slippage: float = 0.0
    volume_spike: float = 1.0
=======

    slippage: float = 0.0
    volatility: float = 0.0


    volume_spike: float = 1.0

>>>>>>> 33109314


def fetch_token_metrics(token: str) -> dict:
    """Fetch historical return metrics for ``token``.

    The function tries to retrieve data from a remote API. When the call fails
    for any reason, default values are returned.  The metrics include the mean
    daily return and the standard deviation of daily returns.
    """

    base_url = os.getenv("METRICS_BASE_URL", DEFAULT_METRICS_BASE_URL)
    url = f"{base_url.rstrip('/')}/token/{token}/metrics"
    try:
        resp = requests.get(url, timeout=5)
        resp.raise_for_status()
        data = resp.json()
        return {
            "mean": float(data.get("mean_return", 0.0)),
            "volatility": float(data.get("volatility", 0.02)),
            "volume": float(data.get("volume_24h", 0.0)),
            "liquidity": float(data.get("liquidity", 0.0)),
            "slippage": float(data.get("slippage", 0.0)),
            "depth": float(data.get("depth", 0.0)),
            "price_history": data.get("price_history", []),
            "liquidity_history": data.get("liquidity_history", []),
            "depth_history": data.get("depth_history", []),
            "slippage_history": data.get("slippage_history", []),
        }
    except Exception as exc:  # pragma: no cover - network errors
        logger.warning("Failed to fetch metrics for %s: %s", token, exc)
        return {
            "mean": 0.0,
            "volatility": 0.02,
            "volume": 0.0,
            "liquidity": 0.0,
            "slippage": 0.0,
            "depth": 0.0,
            "price_history": [],
            "liquidity_history": [],
            "depth_history": [],
            "slippage_history": [],
        }


async def async_fetch_token_metrics(token: str) -> dict:
    """Asynchronously fetch token metrics via ``aiohttp``."""

    base_url = os.getenv("METRICS_BASE_URL", DEFAULT_METRICS_BASE_URL)
    url = f"{base_url.rstrip('/')}/token/{token}/metrics"
    async with aiohttp.ClientSession() as session:
        try:
            async with session.get(url, timeout=5) as resp:
                resp.raise_for_status()
                data = await resp.json()
        except Exception as exc:  # pragma: no cover - network errors
            logger.warning("Failed to fetch metrics for %s: %s", token, exc)
            return {
                "mean": 0.0,
                "volatility": 0.02,
                "volume": 0.0,
                "liquidity": 0.0,
                "slippage": 0.0,
                "slippage_history": [],
            }

    return {
        "mean": float(data.get("mean_return", 0.0)),
        "volatility": float(data.get("volatility", 0.02)),
        "volume": float(data.get("volume_24h", 0.0)),
        "liquidity": float(data.get("liquidity", 0.0)),
        "slippage": float(data.get("slippage", 0.0)),
        "slippage_history": data.get("slippage_history", []),
    }


def run_simulations(
    token: str,
    count: int = 1000,
    days: int = 30,
    *,
    min_volume: float = 0.0,
    recent_volume: float | None = None,
    recent_slippage: float | None = None,
) -> List[SimulationResult]:
    """Run ROI simulations using a simple regression-based model."""

    metrics = fetch_token_metrics(token)
    if metrics.get("volume", 0.0) < min_volume:
        return []

    mu = metrics.get("mean", 0.0)
    sigma = metrics.get("volatility", 0.02)
    base_volume = metrics.get("volume", 0.0)
    volume = base_volume if recent_volume is None else float(recent_volume)
    liquidity = metrics.get("liquidity", 0.0)
    slippage = metrics.get("slippage", 0.0)
    if recent_slippage is not None:
        slippage = float(recent_slippage)

    volume_spike = volume / base_volume if recent_volume is not None and base_volume > 0 else 1.0

    if recent_volume is not None and recent_volume > 0:
        volume_spike = recent_volume / volume if volume > 0 else 1.0
        volume = recent_volume
    else:
        volume_spike = 1.0

    if recent_slippage is not None:
        slippage = recent_slippage

    depth = metrics.get("depth", 0.0)

    price_hist = metrics.get("price_history")
    liq_hist = metrics.get("liquidity_history")
    depth_hist = metrics.get("depth_history")
    slip_hist = metrics.get("slippage_history")

    predicted_mean = mu
    if (
        price_hist
        and liq_hist
        and depth_hist
        and slip_hist
        and len(price_hist) >= 2
        and len(liq_hist) >= 2
        and len(depth_hist) >= 2
        and len(slip_hist) >= 2
    ):
        try:
            returns = np.diff(price_hist) / price_hist[:-1]
            n = min(
                len(returns), len(liq_hist) - 1, len(depth_hist) - 1, len(slip_hist) - 1
            )
            X = np.column_stack([liq_hist[:n], depth_hist[:n], slip_hist[:n]])
            model = GradientBoostingRegressor().fit(X, returns[:n])
            predicted_mean = float(model.predict([[liquidity, depth, slippage]])[0])
        except Exception as exc:  # pragma: no cover - numeric issues
            logger.warning("ROI model training failed: %s", exc)
    elif (
        price_hist
        and liq_hist
        and depth_hist
        and len(price_hist) >= 2
        and len(liq_hist) >= 2
        and len(depth_hist) >= 2
    ):
        try:
            returns = np.diff(price_hist) / price_hist[:-1]
            n = min(len(returns), len(liq_hist) - 1, len(depth_hist) - 1)
            X = np.column_stack([liq_hist[:n], depth_hist[:n], np.full(n, sigma)])
            model = LinearRegression().fit(X, returns[:n])
            predicted_mean = float(model.predict([[liquidity, depth, sigma]])[0])
        except Exception as exc:  # pragma: no cover - numeric issues
            logger.warning("ROI model training failed: %s", exc)


    if recent_volume is None:
        volume_spike = 1.0
    else:
        volume_spike = recent_volume / volume if volume else 1.0
        volume = recent_volume

    if recent_slippage is not None:
        slippage = recent_slippage

    results: List[SimulationResult] = []
    vol_spike = 1.0
    if recent_volume is not None and volume:
        vol_spike = recent_volume / volume
        volume = recent_volume

    if recent_slippage is not None:
        slippage = recent_slippage

    for _ in range(count):
        daily_returns = np.random.normal(predicted_mean, sigma, days)
        roi = float(np.prod(1 + daily_returns) - 1)
        success_prob = float(np.mean(daily_returns > 0))

        results.append(
<<<<<<< HEAD
            SimulationResult(success_prob, roi, volume, liquidity, slippage, vol_spike)
=======
            SimulationResult(
                success_prob,
                roi,
                volume,
                liquidity,
                slippage,
                sigma,
                volume_spike,
            )
>>>>>>> 33109314
        )


    return results<|MERGE_RESOLUTION|>--- conflicted
+++ resolved
@@ -26,18 +26,10 @@
     expected_roi: float
     volume: float = 0.0
     liquidity: float = 0.0
-<<<<<<< HEAD
+
     slippage: float = 0.0
     volume_spike: float = 1.0
-=======
-
-    slippage: float = 0.0
-    volatility: float = 0.0
-
-
-    volume_spike: float = 1.0
-
->>>>>>> 33109314
+
 
 
 def fetch_token_metrics(token: str) -> dict:
@@ -218,19 +210,9 @@
         success_prob = float(np.mean(daily_returns > 0))
 
         results.append(
-<<<<<<< HEAD
+
             SimulationResult(success_prob, roi, volume, liquidity, slippage, vol_spike)
-=======
-            SimulationResult(
-                success_prob,
-                roi,
-                volume,
-                liquidity,
-                slippage,
-                sigma,
-                volume_spike,
-            )
->>>>>>> 33109314
+
         )
 
 
