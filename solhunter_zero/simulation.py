from __future__ import annotations

import logging
import os
from dataclasses import dataclass
import aiohttp
from typing import List

from sklearn.linear_model import LinearRegression
from sklearn.ensemble import GradientBoostingRegressor

import numpy as np
import requests
from . import onchain_metrics

logger = logging.getLogger(__name__)

# Default base URL for the metrics API. Can be overridden by the
# ``METRICS_BASE_URL`` environment variable or via a configuration file that
# sets this variable before the module is imported.
DEFAULT_METRICS_BASE_URL = "https://api.example.com"


@dataclass
class SimulationResult:
    success_prob: float
    expected_roi: float
    volume: float = 0.0
    liquidity: float = 0.0

    slippage: float = 0.0
    volatility: float = 0.0
    volume_spike: float = 1.0



def fetch_token_metrics(token: str) -> dict:
    """Fetch historical return metrics for ``token``.

    The function tries to retrieve data from a remote API. When the call fails
    for any reason, default values are returned.  The metrics include the mean
    daily return and the standard deviation of daily returns.
    """

    base_url = os.getenv("METRICS_BASE_URL", DEFAULT_METRICS_BASE_URL)
    url = f"{base_url.rstrip('/')}/token/{token}/metrics"
    try:
        resp = requests.get(url, timeout=5)
        resp.raise_for_status()
        data = resp.json()
        metrics = {
            "mean": float(data.get("mean_return", 0.0)),
            "volatility": float(data.get("volatility", 0.02)),
            "volume": float(data.get("volume_24h", 0.0)),
            "liquidity": float(data.get("liquidity", 0.0)),
            "slippage": float(data.get("slippage", 0.0)),
            "depth": float(data.get("depth", 0.0)),
            "price_history": data.get("price_history", []),
            "liquidity_history": data.get("liquidity_history", []),
            "depth_history": data.get("depth_history", []),
            "slippage_history": data.get("slippage_history", []),
        }
    except Exception as exc:  # pragma: no cover - network errors
        logger.warning("Failed to fetch metrics for %s: %s", token, exc)
        metrics = {
            "mean": 0.0,
            "volatility": 0.02,
            "volume": 0.0,
            "liquidity": 0.0,
            "slippage": 0.0,
            "depth": 0.0,
            "price_history": [],
            "liquidity_history": [],
            "depth_history": [],
            "slippage_history": [],
        }

    dex_urls = [u.strip() for u in os.getenv("DEX_METRIC_URLS", "").split(",") if u.strip()]
    depth_vals = []
    slip_vals = []
    for base in dex_urls:
        d_url = f"{base.rstrip('/')}/v1/depth?token={token}"
        try:
            resp = requests.get(d_url, timeout=5)
            resp.raise_for_status()
            val = resp.json().get("depth")
            if isinstance(val, (int, float)):
                depth_vals.append(float(val))
        except Exception as exc:  # pragma: no cover - network errors
            logger.warning("Failed to fetch depth from %s: %s", base, exc)
        s_url = f"{base.rstrip('/')}/v1/slippage?token={token}"
        try:
            resp = requests.get(s_url, timeout=5)
            resp.raise_for_status()
            val = resp.json().get("slippage")
            if isinstance(val, (int, float)):
                slip_vals.append(float(val))
        except Exception as exc:  # pragma: no cover - network errors
            logger.warning("Failed to fetch slippage from %s: %s", base, exc)

    if depth_vals:
        metrics["depth_per_dex"] = depth_vals
        metrics["depth"] = float(sum(depth_vals) / len(depth_vals))
    else:
        metrics["depth_per_dex"] = []
    if slip_vals:
        metrics["slippage_per_dex"] = slip_vals
        metrics["slippage"] = float(sum(slip_vals) / len(slip_vals))
    else:
        metrics["slippage_per_dex"] = []

    return metrics


async def async_fetch_token_metrics(token: str) -> dict:
    """Asynchronously fetch token metrics via ``aiohttp``."""

    base_url = os.getenv("METRICS_BASE_URL", DEFAULT_METRICS_BASE_URL)
    url = f"{base_url.rstrip('/')}/token/{token}/metrics"
    async with aiohttp.ClientSession() as session:
        try:
            async with session.get(url, timeout=5) as resp:
                resp.raise_for_status()
                data = await resp.json()
        except Exception as exc:  # pragma: no cover - network errors
            logger.warning("Failed to fetch metrics for %s: %s", token, exc)
            return {
                "mean": 0.0,
                "volatility": 0.02,
                "volume": 0.0,
                "liquidity": 0.0,
                "slippage": 0.0,
                "slippage_history": [],
            }

    return {
        "mean": float(data.get("mean_return", 0.0)),
        "volatility": float(data.get("volatility", 0.02)),
        "volume": float(data.get("volume_24h", 0.0)),
        "liquidity": float(data.get("liquidity", 0.0)),
        "slippage": float(data.get("slippage", 0.0)),
        "slippage_history": data.get("slippage_history", []),
    }


def run_simulations(
    token: str,
    count: int = 1000,
    days: int = 30,
    *,
    min_volume: float = 0.0,
    recent_volume: float | None = None,
    recent_slippage: float | None = None,
) -> List[SimulationResult]:
    """Run ROI simulations using a simple regression-based model."""

    metrics = fetch_token_metrics(token)

    results: List[SimulationResult] = []

    dex_metrics = onchain_metrics.fetch_dex_metrics(token)
    for key in ("volume", "liquidity", "depth"):
        val = dex_metrics.get(key)
        if isinstance(val, (int, float)):
            metrics[key] = float(val)
    if metrics.get("volume", 0.0) < min_volume:
        return []

    mu = metrics.get("mean", 0.0)
    sigma = metrics.get("volatility", 0.02)
    base_volume = metrics.get("volume", 0.0)
    volume = base_volume
    volume_spike = 1.0
    if recent_volume is not None:
        volume = float(recent_volume)
        volume_spike = volume / base_volume if base_volume else 1.0

    liquidity = metrics.get("liquidity", 0.0)
    slippage = metrics.get("slippage", 0.0)
    if recent_slippage is not None:
        slippage = float(recent_slippage)



    depth = metrics.get("depth", 0.0)

    results: List[SimulationResult] = []

    price_hist = metrics.get("price_history")
    liq_hist = metrics.get("liquidity_history")
    depth_hist = metrics.get("depth_history")
    slip_hist = metrics.get("slippage_history")

    predicted_mean = mu
<<<<<<< HEAD
    results: List[SimulationResult] = []
=======
    depth_features = metrics.get("depth_per_dex", [])
    slip_features = metrics.get("slippage_per_dex", [])
>>>>>>> 4b34d393
    if (
        price_hist
        and liq_hist
        and depth_hist
        and slip_hist
        and len(price_hist) >= 2
        and len(liq_hist) >= 2
        and len(depth_hist) >= 2
        and len(slip_hist) >= 2
    ):
        try:
            returns = np.diff(price_hist) / price_hist[:-1]
            n = min(
                len(returns), len(liq_hist) - 1, len(depth_hist) - 1, len(slip_hist) - 1
            )
            cols = [liq_hist[:n], depth_hist[:n], slip_hist[:n]]
            for val in depth_features:
                cols.append(np.full(n, val))
            for val in slip_features:
                cols.append(np.full(n, val))
            X = np.column_stack(cols)
            model = GradientBoostingRegressor().fit(X, returns[:n])
            feat = [liquidity, depth, slippage] + depth_features + slip_features
            predicted_mean = float(model.predict([feat])[0])
        except Exception as exc:  # pragma: no cover - numeric issues
            logger.warning("ROI model training failed: %s", exc)
    elif (
        price_hist
        and liq_hist
        and depth_hist
        and len(price_hist) >= 2
        and len(liq_hist) >= 2
        and len(depth_hist) >= 2
    ):
        try:
            returns = np.diff(price_hist) / price_hist[:-1]
            n = min(len(returns), len(liq_hist) - 1, len(depth_hist) - 1)
            cols = [liq_hist[:n], depth_hist[:n], np.full(n, sigma)]
            for val in depth_features:
                cols.append(np.full(n, val))
            for val in slip_features:
                cols.append(np.full(n, val))
            X = np.column_stack(cols)
            model = LinearRegression().fit(X, returns[:n])
            feat = [liquidity, depth, sigma] + depth_features + slip_features
            predicted_mean = float(model.predict([feat])[0])
        except Exception as exc:  # pragma: no cover - numeric issues
            logger.warning("ROI model training failed: %s", exc)





    for _ in range(count):
        daily_returns = np.random.normal(predicted_mean, sigma, days)
        roi = float(np.prod(1 + daily_returns) - 1)
        success_prob = float(np.mean(daily_returns > 0))

        results.append(
<<<<<<< HEAD
            SimulationResult(success_prob, roi, volume, liquidity, slippage, volume_spike)
=======

            SimulationResult(
                success_prob,
                roi,
                volume,
                liquidity,
                slippage,
                sigma,
                volume_spike,
            )

>>>>>>> 4b34d393
        )


    return results<|MERGE_RESOLUTION|>--- conflicted
+++ resolved
@@ -192,12 +192,9 @@
     slip_hist = metrics.get("slippage_history")
 
     predicted_mean = mu
-<<<<<<< HEAD
+
     results: List[SimulationResult] = []
-=======
-    depth_features = metrics.get("depth_per_dex", [])
-    slip_features = metrics.get("slippage_per_dex", [])
->>>>>>> 4b34d393
+
     if (
         price_hist
         and liq_hist
@@ -257,21 +254,9 @@
         success_prob = float(np.mean(daily_returns > 0))
 
         results.append(
-<<<<<<< HEAD
+
             SimulationResult(success_prob, roi, volume, liquidity, slippage, volume_spike)
-=======
-
-            SimulationResult(
-                success_prob,
-                roi,
-                volume,
-                liquidity,
-                slippage,
-                sigma,
-                volume_spike,
-            )
-
->>>>>>> 4b34d393
+
         )
 
 
