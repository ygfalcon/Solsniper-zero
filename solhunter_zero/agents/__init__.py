from __future__ import annotations

from abc import ABC, abstractmethod
from typing import List, Dict, Any, Type

from ..portfolio import Portfolio
from typing import TYPE_CHECKING

if TYPE_CHECKING:  # Imports for type checking only to avoid circular imports
    from .simulation import SimulationAgent
    from .conviction import ConvictionAgent
    from .arbitrage import ArbitrageAgent
    from .exit import ExitAgent
    from .execution import ExecutionAgent
    from .memory import MemoryAgent
    from .discovery import DiscoveryAgent

    from .dqn import DQNAgent
<<<<<<< HEAD
    from .ramanujan import RamanujanAgent
    from .meta_conviction import MetaConvictionAgent
=======
    from .ramanujan_agent import RamanujanAgent
>>>>>>> 0f37e0e6



class BaseAgent(ABC):
    """Abstract trading agent."""

    name: str = "base"

    @abstractmethod
    async def propose_trade(self, token: str, portfolio: Portfolio) -> List[Dict[str, Any]]:
        """Return proposed trade actions for ``token``."""
        raise NotImplementedError


BUILT_IN_AGENTS: Dict[str, Type[BaseAgent]] = {}


def _ensure_agents_loaded() -> None:
    if BUILT_IN_AGENTS:
        return
    from .simulation import SimulationAgent
    from .conviction import ConvictionAgent
    from .arbitrage import ArbitrageAgent
    from .exit import ExitAgent
    from .execution import ExecutionAgent
    from .memory import MemoryAgent
    from .discovery import DiscoveryAgent
    from .reinforcement import ReinforcementAgent

    from .dqn import DQNAgent
    from .ramanujan import RamanujanAgent
    from .meta_conviction import MetaConvictionAgent

    BUILT_IN_AGENTS.update({
        "simulation": SimulationAgent,
        "conviction": ConvictionAgent,
        "arbitrage": ArbitrageAgent,
        "exit": ExitAgent,
        "execution": ExecutionAgent,
        "memory": MemoryAgent,
        "discovery": DiscoveryAgent,
        "reinforcement": ReinforcementAgent,
        "dqn": DQNAgent,
<<<<<<< HEAD
        "meta_conviction": MetaConvictionAgent,
=======
        "ramanujan": RamanujanAgent,
>>>>>>> 0f37e0e6
    })


def load_agent(name: str, **kwargs) -> BaseAgent:
    """Instantiate a built-in agent by name.

    Parameters
    ----------
    name:
        The agent name. Must be one of ``BUILT_IN_AGENTS``.

    Returns
    -------
    BaseAgent
        The instantiated agent.

    Raises
    ------
    KeyError
        If ``name`` is not a known agent.
    """
    _ensure_agents_loaded()
    if name not in BUILT_IN_AGENTS:
        raise KeyError(name)
    agent_cls = BUILT_IN_AGENTS[name]
    return agent_cls(**kwargs)<|MERGE_RESOLUTION|>--- conflicted
+++ resolved
@@ -16,12 +16,10 @@
     from .discovery import DiscoveryAgent
 
     from .dqn import DQNAgent
-<<<<<<< HEAD
+
     from .ramanujan import RamanujanAgent
     from .meta_conviction import MetaConvictionAgent
-=======
-    from .ramanujan_agent import RamanujanAgent
->>>>>>> 0f37e0e6
+
 
 
 
@@ -65,11 +63,11 @@
         "discovery": DiscoveryAgent,
         "reinforcement": ReinforcementAgent,
         "dqn": DQNAgent,
-<<<<<<< HEAD
+
         "meta_conviction": MetaConvictionAgent,
-=======
+
         "ramanujan": RamanujanAgent,
->>>>>>> 0f37e0e6
+
     })
 
 
