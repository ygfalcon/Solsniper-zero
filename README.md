# SolHunter Zero

SolHunter Zero is an autonomous AI-driven trading bot for the Solana blockchain. This project is a starting point based on the provided high‑level specifications.

## Quick Start

1. **Install Python 3.11+**
   Ensure that Python 3.11 or newer is installed. Tools like
   [pyenv](https://github.com/pyenv/pyenv) or your system package manager can help
   with installation.

2. **Install dependencies**
   ```bash
   pip install -r requirements.txt
   ```

3. **Configure API access**
   The scanner uses the BirdEye API when `BIRDEYE_API_KEY` is set.  If the key
   is missing, it will fall back to scanning the blockchain directly using the
   RPC endpoint specified by `SOLANA_RPC_URL`.
   To use BirdEye, export the API key:
<<<<<<< HEAD
   ```bash
=======
```bash
>>>>>>> b0528e58
export BIRDEYE_API_KEY=<your-api-key>
```
   If this variable is unset, the bot logs a warning and automatically falls back
   to on-chain scanning.
   To scan the blockchain yourself, provide a Solana RPC endpoint instead:

<<<<<<< HEAD
   Or provide a Solana RPC endpoint for on-chain scanning
=======
  Or provide a Solana RPC endpoint for on-chain scanning
>>>>>>> b0528e58
   ```bash
   export SOLANA_RPC_URL=https://api.mainnet-beta.solana.com
   ```

4. **Configure DEX endpoints**
   Set the base URL of the DEX API for mainnet and (optionally) the testnet
   endpoint. The defaults are placeholders, so you should provide your own:
   ```bash
   export DEX_BASE_URL=https://dex.example/api
   export DEX_TESTNET_URL=https://dex.testnet/api
   ```
5. **Run the bot**
   ```bash
   ./run.sh
   # or
   python -m solhunter_zero.main
<<<<<<< HEAD
   ```
   Use the `--testnet` flag to submit orders to a testnet DEX endpoint,
   `--dry-run` to skip order submission entirely, or `--offline` to avoid
   network requests and use a static token list.
=======
```
  Use the `--testnet` flag to submit orders to a testnet DEX endpoint,
  `--dry-run` to skip order submission entirely, or `--offline` to avoid
  network requests and use a static token list.
>>>>>>> b0528e58


## Requirements
- Python 3.11+
- [Poetry](https://python-poetry.org/) (optional but recommended)

Install Python dependencies:
```bash
pip install -r requirements.txt
```

For development you can also install the package in editable mode so changes are
picked up automatically:
```bash
pip install -e .
```

## Usage
Run the bot with:
```bash
python -m solhunter_zero.main
```
Or simply use the helper script which installs any missing dependencies:
```bash
./run.sh
```
You can customize the database path and the delay between iterations.  The bot
can also run against a DEX testnet or in dry‑run mode where orders are not
submitted:
```bash
python -m solhunter_zero.main \
  --memory-path sqlite:///my.db --loop-delay 30 \
  --testnet --dry-run --offline
```

The scanner can pull token information from BirdEye or directly from the
blockchain. When `BIRDEYE_API_KEY` is set, requests are sent to BirdEye.
If the key is absent, the scanner queries the blockchain using `SOLANA_RPC_URL`.
Set the API key like this:

```bash
export BIRDEYE_API_KEY=your_key_here
```
If the key is not provided, a warning is emitted and on-chain scanning is used
instead.

To scan the Solana blockchain directly, provide a Solana RPC URL instead:

```bash
export SOLANA_RPC_URL=https://api.mainnet-beta.solana.com
```

For testing or development without any network access, pass the `--offline`
flag to the bot. In this mode the scanner returns a small fixed list of tokens
without making HTTP requests.<|MERGE_RESOLUTION|>--- conflicted
+++ resolved
@@ -19,22 +19,20 @@
    is missing, it will fall back to scanning the blockchain directly using the
    RPC endpoint specified by `SOLANA_RPC_URL`.
    To use BirdEye, export the API key:
-<<<<<<< HEAD
+
    ```bash
-=======
-```bash
->>>>>>> b0528e58
+
+``
+
 export BIRDEYE_API_KEY=<your-api-key>
 ```
    If this variable is unset, the bot logs a warning and automatically falls back
    to on-chain scanning.
    To scan the blockchain yourself, provide a Solana RPC endpoint instead:
 
-<<<<<<< HEAD
+
    Or provide a Solana RPC endpoint for on-chain scanning
-=======
-  Or provide a Solana RPC endpoint for on-chain scanning
->>>>>>> b0528e58
+
    ```bash
    export SOLANA_RPC_URL=https://api.mainnet-beta.solana.com
    ```
@@ -51,17 +49,11 @@
    ./run.sh
    # or
    python -m solhunter_zero.main
-<<<<<<< HEAD
+
    ```
    Use the `--testnet` flag to submit orders to a testnet DEX endpoint,
    `--dry-run` to skip order submission entirely, or `--offline` to avoid
-   network requests and use a static token list.
-=======
-```
-  Use the `--testnet` flag to submit orders to a testnet DEX endpoint,
-  `--dry-run` to skip order submission entirely, or `--offline` to avoid
-  network requests and use a static token list.
->>>>>>> b0528e58
+   network requests and use a static token list
 
 
 ## Requirements
