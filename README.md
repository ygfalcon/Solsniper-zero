--- conflicted
+++ resolved
@@ -19,19 +19,4 @@
 You can customize the database path and the delay between iterations:
 ```bash
 python -m solhunter_zero.main --memory-path sqlite:///my.db --loop-delay 30
-```
-
-The current implementation is a minimal scaffold that demonstrates the system architecture. Further development is required to implement real trading logic.
-
-<<<<<<< HEAD
-The current implementation is a minimal scaffold that demonstrates the system architecture. Further development is required to implement real trading logic.
-
-## Running Tests
-Execute the test suite with:
-```bash
-pytest
-```
-=======
-## RPC reliability
-`scan_tokens()` now detects HTTP 429 responses from the Birdeye API and retries with an exponential backoff. The delay doubles after each 429 up to 60 seconds and resets once a request succeeds.
->>>>>>> ae79396d
+```