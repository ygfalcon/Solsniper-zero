--- conflicted
+++ resolved
@@ -45,18 +45,11 @@
    # or
    python -m solhunter_zero.main
    ```
-<<<<<<< HEAD
+codex/add-offline-option-to-solhunter_zero.main
    Use the `--testnet` flag to submit orders to a testnet DEX endpoint,
    `--dry-run` to skip order submission entirely, or `--offline` to avoid
    network requests and use a static token list.
-=======
-codex/investigate-solana-dex-sdk-and-implement-order-placement
-   Use the `--testnet` flag to submit orders to a Jupiter Aggregator testnet
-   endpoint or `--dry-run` to skip order submission entirely. You can override
-   the default URLs via the `DEX_MAINNET_URL` and `DEX_TESTNET_URL`
-   environment variables if needed.
 
->>>>>>> c758fa99
 
 ## Requirements
 - Python 3.11+
