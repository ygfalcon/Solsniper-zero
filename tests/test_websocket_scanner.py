--- conflicted
+++ resolved
@@ -57,16 +57,11 @@
     assert token == "tok1"
 
 
-<<<<<<< HEAD
+
 def test_stream_new_tokens_keyword(monkeypatch):
     msgs = [
         {"result": {"value": {"logs": ["InitializeMint", "name: verycool", "mint: tok3"]}}},
         {"result": {"value": {"logs": ["InitializeMint", "name: other", "mint: tok4"]}}},
-=======
-def test_stream_new_tokens_pools(monkeypatch):
-    msgs = [
-        {"result": {"value": {"logs": ["tokenA: poolbonk", "tokenB: other"]}}},
->>>>>>> 38ae0b7c
     ]
 
     def fake_connect(url):
@@ -75,21 +70,17 @@
     monkeypatch.setattr(ws_scanner, "connect", fake_connect)
 
     async def run():
-<<<<<<< HEAD
+
         gen = ws_scanner.stream_new_tokens("ws://node", keywords=["cool"])
-=======
-        gen = ws_scanner.stream_new_tokens("ws://node", suffix="bonk", include_pools=True)
->>>>>>> 38ae0b7c
+
         token = await asyncio.wait_for(anext(gen), timeout=0.1)
         await gen.aclose()
         return token
 
     token = asyncio.run(run())
-<<<<<<< HEAD
+
     assert token == "tok3"
-=======
-    assert token == "poolbonk"
->>>>>>> 38ae0b7c
+
 
 
 def test_offline_or_onchain_async_websocket(monkeypatch):
