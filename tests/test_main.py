import pytest
from solhunter_zero import main as main_module
from solhunter_zero.simulation import SimulationResult
import asyncio


def test_main_invokes_place_order(monkeypatch):
    # prepare mocks
<<<<<<< HEAD
    async def fake_scan_tokens_async(offline=False, token_file=None):
=======
    async def fake_scan_tokens_async(*, offline=False, method="websocket"):
>>>>>>> 8f681d3f
        return ["tok"]

    monkeypatch.setattr(main_module, "scan_tokens_async", fake_scan_tokens_async)
    monkeypatch.setattr(
        main_module,
        "run_simulations",
        lambda token, count=100: [
            SimulationResult(success_prob=1.0, expected_roi=2.0, volume=200.0, liquidity=400.0)
        ],
    )
    monkeypatch.setattr(main_module, "should_buy", lambda sims: True)
    async def fake_prices(tokens):
        return {t: 1.0 for t in tokens}

    monkeypatch.setattr(main_module, "fetch_token_prices_async", fake_prices)

    called = {}

    async def fake_place_order(token, side, amount, price, testnet=False, dry_run=False, keypair=None):
        called["args"] = (token, side, amount, price, testnet, dry_run, keypair)
        return {"order_id": "1"}
    monkeypatch.setattr(main_module, "place_order_async", fake_place_order)

    # avoid DB writes
    monkeypatch.setattr(main_module.Memory, "log_trade", lambda *a, **k: None)
    monkeypatch.setattr(main_module.Portfolio, "update", lambda *a, **k: None)

    monkeypatch.setattr(main_module.asyncio, "sleep", lambda *_args, **_kw: None)

    main_module.main(
        memory_path="sqlite:///:memory:",
        loop_delay=0,
        dry_run=True,
        iterations=1,
    )

    assert called["args"][-2] is True
    assert called["args"][0] == "tok"



# codex/add-offline-option-to-solhunter_zero.main


def test_main_offline(monkeypatch):
    recorded = {}

<<<<<<< HEAD
    async def fake_scan_tokens_async(*, offline=False, token_file=None):
=======
    async def fake_scan_tokens_async(*, offline=False, method="websocket"):
>>>>>>> 8f681d3f
        recorded["offline"] = offline
        return ["tok"]

    monkeypatch.setattr(main_module, "scan_tokens_async", fake_scan_tokens_async)
    monkeypatch.setattr(
        main_module,
        "run_simulations",
        lambda token, count=100: [
            SimulationResult(success_prob=1.0, expected_roi=2.0, volume=200.0, liquidity=400.0)
        ],
    )
    monkeypatch.setattr(main_module, "should_buy", lambda sims: True)
    async def fake_place_order_async(*a, **k):
        return {"order_id": "1"}

    monkeypatch.setattr(main_module, "place_order_async", fake_place_order_async)
    async def fake_prices(tokens):
        return {t: 1.0 for t in tokens}

    monkeypatch.setattr(main_module, "fetch_token_prices_async", fake_prices)
    monkeypatch.setattr(main_module.Memory, "log_trade", lambda *a, **k: None)
    monkeypatch.setattr(main_module.Portfolio, "update", lambda *a, **k: None)

    async def fake_sleep(_):
        raise SystemExit()

    monkeypatch.setattr(main_module.asyncio, "sleep", fake_sleep)

    with pytest.raises(SystemExit):
        main_module.main(memory_path="sqlite:///:memory:", loop_delay=0, dry_run=True, offline=True)

    assert recorded["offline"] is True


def test_run_iteration_sells(monkeypatch):
    pf = main_module.Portfolio(path=None)
    pf.add("tok", 2, 1.0)
    mem = main_module.Memory("sqlite:///:memory:")

<<<<<<< HEAD
    async def fake_scan_tokens_async(*, offline=False, token_file=None):
=======
    async def fake_scan_tokens_async(*, offline=False, method="websocket"):
>>>>>>> 8f681d3f
        return []

    monkeypatch.setattr(main_module, "scan_tokens_async", fake_scan_tokens_async)
    monkeypatch.setattr(
        main_module,
        "run_simulations",
        lambda token, count=100: [SimulationResult(0.2, -0.1, volume=200.0, liquidity=400.0)],
    )
    monkeypatch.setattr(main_module, "should_buy", lambda sims: False)
    monkeypatch.setattr(main_module, "should_sell", lambda sims: True)
    async def fake_prices(tokens):
        return {t: 1.0 for t in tokens}

    monkeypatch.setattr(main_module, "fetch_token_prices_async", fake_prices)

    called = {}

    async def fake_place_order_async(token, side, amount, price, testnet=False, dry_run=False, keypair=None):
        called["args"] = (token, side, amount, price, testnet, dry_run, keypair)
        return {"order_id": "1"}

    monkeypatch.setattr(main_module, "place_order_async", fake_place_order_async)
    monkeypatch.setattr(main_module.Memory, "log_trade", lambda *a, **k: None)
    monkeypatch.setattr(main_module.Portfolio, "update", lambda *a, **k: None)

    asyncio.run(main_module._run_iteration(mem, pf, dry_run=True))

    assert called["args"][0] == "tok"
    assert called["args"][1] == "sell"


def test_run_iteration_stop_loss(monkeypatch):
    pf = main_module.Portfolio(path=None)
    pf.add("tok", 1, 10.0)
    mem = main_module.Memory("sqlite:///:memory:")

<<<<<<< HEAD
    async def fake_scan_tokens_async(*, offline=False, token_file=None):
=======
    async def fake_scan_tokens_async(*, offline=False, method="websocket"):
>>>>>>> 8f681d3f
        return []

    monkeypatch.setattr(main_module, "scan_tokens_async", fake_scan_tokens_async)
    monkeypatch.setattr(
        main_module,
        "run_simulations",
        lambda token, count=100: [
            SimulationResult(0.9, 0.2, volume=200.0, liquidity=400.0)
        ],
    )
    monkeypatch.setattr(main_module, "should_buy", lambda sims: False)
    monkeypatch.setattr(main_module, "should_sell", lambda sims: False)

    async def fake_fetch_token_prices_async(tokens):
        return {"tok": 8.0}

    monkeypatch.setattr(main_module, "fetch_token_prices_async", fake_fetch_token_prices_async)

    called = {}

    async def fake_place_order_async(token, side, amount, price, testnet=False, dry_run=False, keypair=None):
        called["args"] = (token, side, amount, price, testnet, dry_run, keypair)
        return {"order_id": "1"}

    monkeypatch.setattr(main_module, "place_order_async", fake_place_order_async)
    monkeypatch.setattr(main_module.Memory, "log_trade", lambda *a, **k: None)
    monkeypatch.setattr(main_module.Portfolio, "update", lambda *a, **k: None)

    asyncio.run(main_module._run_iteration(mem, pf, dry_run=True, stop_loss=0.1))

    assert called["args"][0] == "tok"
    assert called["args"][1] == "sell"


def test_run_iteration_take_profit(monkeypatch):
    pf = main_module.Portfolio(path=None)
    pf.add("tok", 1, 10.0)
    mem = main_module.Memory("sqlite:///:memory:")

<<<<<<< HEAD
    async def fake_scan_tokens_async(*, offline=False, token_file=None):
=======
    async def fake_scan_tokens_async(*, offline=False, method="websocket"):
>>>>>>> 8f681d3f
        return []

    monkeypatch.setattr(main_module, "scan_tokens_async", fake_scan_tokens_async)
    monkeypatch.setattr(
        main_module,
        "run_simulations",
        lambda token, count=100: [
            SimulationResult(0.9, 0.2, volume=200.0, liquidity=400.0)
        ],
    )
    monkeypatch.setattr(main_module, "should_buy", lambda sims: False)
    monkeypatch.setattr(main_module, "should_sell", lambda sims: False)

    async def fake_fetch_token_prices_async(tokens):
        return {"tok": 12.0}

    monkeypatch.setattr(main_module, "fetch_token_prices_async", fake_fetch_token_prices_async)

    called = {}

    async def fake_place_order_async(token, side, amount, price, testnet=False, dry_run=False, keypair=None):
        called["args"] = (token, side, amount, price, testnet, dry_run, keypair)
        return {"order_id": "1"}

    monkeypatch.setattr(main_module, "place_order_async", fake_place_order_async)
    monkeypatch.setattr(main_module.Memory, "log_trade", lambda *a, **k: None)
    monkeypatch.setattr(main_module.Portfolio, "update", lambda *a, **k: None)

    asyncio.run(main_module._run_iteration(mem, pf, dry_run=True, take_profit=0.1))

    assert called["args"][0] == "tok"
    assert called["args"][1] == "sell"


@pytest.mark.parametrize(
    "method, target",
    [
        ("onchain", "solhunter_zero.scanner.scan_tokens_onchain"),
        ("websocket", "solhunter_zero.async_scanner.scan_tokens_async"),
        ("pools", "solhunter_zero.scanner.scan_tokens_from_pools"),
        ("file", "solhunter_zero.scanner.scan_tokens_from_file"),
    ],
)
def test_discovery_methods(monkeypatch, method, target):
    called = {}

    async def fake_async(*_a, **_k):
        called["called"] = True
        return []

    def fake_sync(*_a, **_k):
        called["called"] = True
        return []

    if "async" in target:
        monkeypatch.setattr(target, fake_async)
    else:
        monkeypatch.setattr(target, fake_sync)

    monkeypatch.setattr(main_module, "run_simulations", lambda token, count=100: [])
    monkeypatch.setattr(main_module, "should_buy", lambda sims: False)
    monkeypatch.setattr(main_module, "should_sell", lambda sims: False)
    monkeypatch.setattr(main_module, "place_order_async", lambda *a, **k: None)
    monkeypatch.setattr(main_module.Memory, "log_trade", lambda *a, **k: None)
    monkeypatch.setattr(main_module.Portfolio, "update", lambda *a, **k: None)
    monkeypatch.setattr(main_module.asyncio, "sleep", lambda *_a, **_k: None)

    main_module.main(
        memory_path="sqlite:///:memory:",
        loop_delay=0,
        dry_run=True,
        iterations=1,
        discovery_method=method,
    )

    assert called.get("called") is True
<|MERGE_RESOLUTION|>--- conflicted
+++ resolved
@@ -6,11 +6,9 @@
 
 def test_main_invokes_place_order(monkeypatch):
     # prepare mocks
-<<<<<<< HEAD
+
     async def fake_scan_tokens_async(offline=False, token_file=None):
-=======
-    async def fake_scan_tokens_async(*, offline=False, method="websocket"):
->>>>>>> 8f681d3f
+
         return ["tok"]
 
     monkeypatch.setattr(main_module, "scan_tokens_async", fake_scan_tokens_async)
@@ -58,11 +56,9 @@
 def test_main_offline(monkeypatch):
     recorded = {}
 
-<<<<<<< HEAD
-    async def fake_scan_tokens_async(*, offline=False, token_file=None):
-=======
-    async def fake_scan_tokens_async(*, offline=False, method="websocket"):
->>>>>>> 8f681d3f
+
+    async def fake_scan_tokens_async(*, offline=False, token_file=None):
+
         recorded["offline"] = offline
         return ["tok"]
 
@@ -102,11 +98,9 @@
     pf.add("tok", 2, 1.0)
     mem = main_module.Memory("sqlite:///:memory:")
 
-<<<<<<< HEAD
-    async def fake_scan_tokens_async(*, offline=False, token_file=None):
-=======
-    async def fake_scan_tokens_async(*, offline=False, method="websocket"):
->>>>>>> 8f681d3f
+
+    async def fake_scan_tokens_async(*, offline=False, token_file=None):
+
         return []
 
     monkeypatch.setattr(main_module, "scan_tokens_async", fake_scan_tokens_async)
@@ -143,11 +137,9 @@
     pf.add("tok", 1, 10.0)
     mem = main_module.Memory("sqlite:///:memory:")
 
-<<<<<<< HEAD
-    async def fake_scan_tokens_async(*, offline=False, token_file=None):
-=======
-    async def fake_scan_tokens_async(*, offline=False, method="websocket"):
->>>>>>> 8f681d3f
+
+    async def fake_scan_tokens_async(*, offline=False, token_file=None):
+
         return []
 
     monkeypatch.setattr(main_module, "scan_tokens_async", fake_scan_tokens_async)
@@ -187,11 +179,9 @@
     pf.add("tok", 1, 10.0)
     mem = main_module.Memory("sqlite:///:memory:")
 
-<<<<<<< HEAD
-    async def fake_scan_tokens_async(*, offline=False, token_file=None):
-=======
-    async def fake_scan_tokens_async(*, offline=False, method="websocket"):
->>>>>>> 8f681d3f
+
+    async def fake_scan_tokens_async(*, offline=False, token_file=None):
+
         return []
 
     monkeypatch.setattr(main_module, "scan_tokens_async", fake_scan_tokens_async)
