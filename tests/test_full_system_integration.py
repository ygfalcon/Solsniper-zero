import sys
import types
import contextlib
from pathlib import Path
import importlib.machinery
import importlib.util
import asyncio
import pytest
from solhunter_zero import main as main_module
from solhunter_zero.simulation import SimulationResult
from solhunter_zero.rl_daemon import RLDaemon
from solhunter_zero.agents.dqn import DQNAgent
from solhunter_zero.agents.memory import MemoryAgent
from solhunter_zero.memory import Memory
from solhunter_zero.offline_data import OfflineData

pytest.importorskip("torch.nn.utils.rnn")


if importlib.util.find_spec("solders") is None:
    s_mod = types.ModuleType("solders")
    s_mod.__spec__ = importlib.machinery.ModuleSpec("solders", None)
    sys.modules.setdefault("solders", s_mod)

    class _KP:
        def __init__(self, b=None):
            self._b = b or b""

        def to_bytes(self):
            return self._b

        @classmethod
        def from_bytes(cls, b):
            return cls(b)

    sys.modules["solders.keypair"] = types.SimpleNamespace(Keypair=_KP)
    dummy = types.SimpleNamespace()
    sys.modules["solders.pubkey"] = types.SimpleNamespace(Pubkey=object)
    sys.modules["solders.hash"] = types.SimpleNamespace(Hash=object)
    sys.modules["solders.message"] = types.SimpleNamespace(MessageV0=object)
    sys.modules["solders.transaction"] = types.SimpleNamespace(
        VersionedTransaction=object
    )
    sys.modules["solders.instruction"] = types.SimpleNamespace(
        Instruction=object, AccountMeta=object
    )
    sys.modules["solders.signature"] = types.SimpleNamespace(Signature=object)

if importlib.util.find_spec("psutil") is None:
    psutil_mod = types.ModuleType("psutil")
    psutil_mod.cpu_percent = lambda *a, **k: 0.0
    sys.modules["psutil"] = psutil_mod


pb_stub = types.ModuleType("event_pb2")
for _name in [
    "ActionExecuted",
    "WeightsUpdated",
    "RLWeights",
    "RLCheckpoint",
    "PortfolioUpdated",
    "DepthUpdate",
    "DepthServiceStatus",
    "Heartbeat",
    "TradeLogged",
    "RLMetrics",
    "SystemMetrics",
    "PriceUpdate",
    "ConfigUpdated",
    "PendingSwap",
    "RemoteSystemMetrics",
    "RiskMetrics",
    "RiskUpdated",
    "SystemMetricsCombined",
    "TokenDiscovered",
    "Event",
]:
    setattr(pb_stub, _name, type(_name, (), {}))
sys.modules["solhunter_zero.event_pb2"] = pb_stub

if importlib.util.find_spec("aiofiles") is None:
    aiofiles_mod = types.ModuleType("aiofiles")
    aiofiles_mod.__spec__ = importlib.machinery.ModuleSpec("aiofiles", None)

    class _FakeFile:
        async def __aenter__(self):
            return self

        async def __aexit__(self, exc_type, exc, tb):
            pass

        async def write(self, data):
            pass

    aiofiles_mod.open = lambda *a, **k: _FakeFile()
    sys.modules["aiofiles"] = aiofiles_mod

if importlib.util.find_spec("bip_utils") is None:
    bip_mod = types.ModuleType("bip_utils")
    bip_mod.Bip39SeedGenerator = object
    bip_mod.Bip44 = object
    bip_mod.Bip44Coins = object
    bip_mod.Bip44Changes = object
    sys.modules["bip_utils"] = bip_mod

if importlib.util.find_spec("cachetools") is None:
    cache_mod = types.ModuleType("cachetools")

    class _DummyCache(dict):
        def __init__(self, *a, **k):
            pass

    cache_mod.LRUCache = _DummyCache
    cache_mod.TTLCache = _DummyCache
    sys.modules["cachetools"] = cache_mod

if importlib.util.find_spec("solana") is None:
    sol_mod = types.ModuleType("solana")
    sol_mod.__spec__ = importlib.machinery.ModuleSpec("solana", None)
    rpc_mod = types.ModuleType("rpc")

    class _AsyncClient:
        def __init__(self, *a, **k):
            pass

        async def __aenter__(self):
            return self

        async def __aexit__(self, exc_type, exc, tb):
            return False

        async def get_fees(self):
            return {}

        async def get_program_accounts(self, *a, **k):
            return {}

    rpc_mod.api = types.SimpleNamespace(
        Client=object, AsyncClient=_AsyncClient
    )
    rpc_mod.websocket_api = types.SimpleNamespace(
        connect=lambda *a, **k: None, RpcTransactionLogsFilterMentions=object
    )
    sys.modules["solana"] = sol_mod
    sys.modules["solana.rpc"] = rpc_mod
    sys.modules["solana.rpc.api"] = rpc_mod.api
    sys.modules["solana.rpc.async_api"] = rpc_mod.api
    sys.modules["solana.rpc.websocket_api"] = rpc_mod.websocket_api
else:
    import solana.rpc.websocket_api as ws_mod

    ws_mod.connect = lambda *a, **k: None
    if not hasattr(ws_mod, "RpcTransactionLogsFilterMentions"):
        ws_mod.RpcTransactionLogsFilterMentions = object

if importlib.util.find_spec("numpy") is None:
    np_mod = types.ModuleType("numpy")
    np_mod.array = lambda *a, **k: []
    np_mod.asarray = lambda *a, **k: []
    np_mod.zeros = lambda *a, **k: []
    np_mod.ones = lambda *a, **k: []
    sys.modules["numpy"] = np_mod

if importlib.util.find_spec("sqlalchemy") is None:
    sa_mod = types.ModuleType("sqlalchemy")
    sa_mod.create_engine = lambda *a, **k: None
    sa_mod.Column = lambda *a, **k: None
    sa_mod.String = object
    sa_mod.Integer = object
    sa_mod.Float = object
    sa_mod.Boolean = object
    sa_mod.Text = object
    sa_mod.DateTime = object
    sa_mod.select = lambda *a, **k: None
    sa_mod.ForeignKey = lambda *a, **k: None
    sa_mod.MetaData = lambda: None
    sa_mod.Table = lambda *a, **k: None
    sa_mod.Index = lambda *a, **k: None
    sa_mod.engine = types.SimpleNamespace(create_engine=lambda *a, **k: None)
    orm = types.ModuleType("orm")
    orm.sessionmaker = lambda *a, **k: lambda **kw: types.SimpleNamespace(
        commit=lambda: None, add=lambda *a, **k: None, query=lambda *a, **k: []
    )
    orm.declarative_base = lambda *a, **k: type("Base", (), {})
    sa_mod.orm = orm
    ext = types.ModuleType("ext")
    ext.asyncio = types.SimpleNamespace(
        create_async_engine=lambda *a, **k: None
    )
    ext.asyncio.async_sessionmaker = lambda *a, **k: None
    ext.asyncio.AsyncSession = type("AsyncSession", (), {})
    sa_mod.ext = ext
    sys.modules["sqlalchemy"] = sa_mod
    sys.modules["sqlalchemy.orm"] = orm
    sys.modules["sqlalchemy.ext"] = ext
    sys.modules["sqlalchemy.ext.asyncio"] = ext.asyncio

if importlib.util.find_spec("watchfiles") is None:
    wf_mod = types.ModuleType("watchfiles")
    wf_mod.awatch = lambda *a, **k: None
    sys.modules["watchfiles"] = wf_mod


# Stub heavy optional dependencies
_faiss_mod = types.ModuleType("faiss")
_faiss_mod.__spec__ = importlib.machinery.ModuleSpec("faiss", None)
sys.modules.setdefault("faiss", _faiss_mod)
_st_mod = types.ModuleType("sentence_transformers")
_st_mod.__spec__ = importlib.machinery.ModuleSpec(
    "sentence_transformers", None
)
sys.modules.setdefault("sentence_transformers", _st_mod)
sys.modules["sentence_transformers"].SentenceTransformer = (
    lambda *a, **k: types.SimpleNamespace(
        get_sentence_embedding_dimension=lambda: 1, encode=lambda x: []
    )
)

sklearn = types.ModuleType("sklearn")
sklearn.__spec__ = importlib.machinery.ModuleSpec("sklearn", None)
sys.modules.setdefault("sklearn", sklearn)
sys.modules["sklearn.linear_model"] = types.SimpleNamespace(
    LinearRegression=object
)
sys.modules["sklearn.ensemble"] = types.SimpleNamespace(
    GradientBoostingRegressor=object, RandomForestRegressor=object
)
sys.modules["sklearn.cluster"] = types.SimpleNamespace(
    KMeans=object, DBSCAN=object
)
_xgb_mod = types.ModuleType("xgboost")
_xgb_mod.__spec__ = importlib.machinery.ModuleSpec("xgboost", None)
_xgb_mod.XGBRegressor = object
sys.modules["xgboost"] = _xgb_mod

if importlib.util.find_spec("torch") is None:
    torch_mod = types.ModuleType("torch")
    torch_mod.__spec__ = importlib.machinery.ModuleSpec("torch", None)
    torch_mod.no_grad = contextlib.nullcontext
    torch_mod.tensor = lambda *a, **k: None
    torch_mod.nn = types.SimpleNamespace(
        Module=object,
        LSTM=object,
        Linear=object,
        TransformerEncoder=object,
        TransformerEncoderLayer=object,
        Sequential=lambda *a, **k: None,
        ReLU=object,
    )
    torch_mod.optim = types.ModuleType("optim")
    torch_mod.optim.__spec__ = importlib.machinery.ModuleSpec("torch.optim", None)
    torch_mod.cuda = types.SimpleNamespace(is_available=lambda: False)
    torch_mod.save = lambda obj, path: Path(path).write_text("x")
    sys.modules["torch"] = torch_mod
    sys.modules["torch.nn"] = torch_mod.nn
    sys.modules["torch.optim"] = torch_mod.optim
    torch = torch_mod
else:  # pragma: no cover - real dependency
    import torch  # type: ignore

sys.modules["solhunter_zero.models"] = types.SimpleNamespace(
    get_model=lambda *a, **k: None
)
_trans_mod = types.ModuleType("transformers")
_trans_mod.__spec__ = importlib.machinery.ModuleSpec("transformers", None)
_trans_mod.pipeline = lambda *a, **k: lambda *x, **y: None
sys.modules.setdefault("transformers", _trans_mod)
sys.modules["transformers"].pipeline = _trans_mod.pipeline


@pytest.mark.parametrize("mode", ["auto"])
def test_trading_workflow(monkeypatch, tmp_path, mode):
    repo_root = Path(__file__).resolve().parents[1]
    cfg_path = repo_root / "config" / "default.toml"
    key_path = repo_root / "keypairs" / "default.json"

    monkeypatch.setenv("SOLHUNTER_CONFIG", str(cfg_path))
    monkeypatch.setenv("KEYPAIR_PATH", str(key_path))
    monkeypatch.setenv("AGENTS", "")
    monkeypatch.setenv("USE_DEPTH_STREAM", "0")

    monkeypatch.setattr(main_module, "bootstrap", lambda *a, **k: None)

    async def fake_discover(self, **_):
        return ["TOK"]

    import solhunter_zero.agents.discovery as discovery_mod
    monkeypatch.setattr(discovery_mod.DiscoveryAgent, "discover_tokens", fake_discover)

    class DummySM:
        def __init__(self, *a, **k):
            pass

        async def evaluate(self, token, portfolio):
            return [{"token": token, "side": "buy", "amount": 1, "price": 0}]

    monkeypatch.setattr(main_module, "StrategyManager", DummySM)

    start_calls = {"count": 0}
    stop_calls = {"count": 0}

    async def _start_ws_server(*_a, **_k):
        start_calls["count"] += 1

    async def _stop_ws_server(*_a, **_k):
        stop_calls["count"] += 1

    monkeypatch.setattr(main_module.event_bus, "start_ws_server", _start_ws_server)
    monkeypatch.setattr(main_module.event_bus, "stop_ws_server", _stop_ws_server)
    monkeypatch.setattr(main_module.event_bus, "publish", lambda *a, **k: None)
    monkeypatch.setattr(
        main_module.event_bus, "get_event_bus_url", lambda cfg=None: None, raising=False
    )

    order_call = {"responses": []}

    async def _fake_place_order(token, side, amount, price, **_k):
        response = {
            "order_id": "1",
            "token": token,
            "side": side,
            "amount": amount,
            "price": price,
        }
        order_call["responses"].append(response)
        return response

    import solhunter_zero.loop as loop_mod
    monkeypatch.setattr(main_module, "place_order_async", _fake_place_order)

    async def _fake_trading_loop(cfg, runtime_cfg, memory, portfolio, state, **kwargs):
        await main_module.event_bus.start_ws_server()
        await main_module.place_order_async("TOK", "buy", 1, 0)
        await memory.log_trade(token="TOK", direction="buy", amount=1, price=0)
        await portfolio.update_async("TOK", 1, 0)
        Path(portfolio.path).write_text(
            '{"TOK": {"amount": 1, "entry_price": 0, "high_price": 0}}'
        )
        await main_module.event_bus.stop_ws_server()

    monkeypatch.setattr(loop_mod, "trading_loop", _fake_trading_loop)
    monkeypatch.setattr(main_module, "trading_loop", _fake_trading_loop)

    mem_inst = {}

    class DummyMem:
        def __init__(self, url: str):
            self.trades = []
            mem_inst["obj"] = self

        async def wait_ready(self):
            return None

        async def log_trade(self, **kw):
            self.trades.append(types.SimpleNamespace(**kw))

        def list_trades(self):
            return self.trades

        def start_writer(self):
            return None

    monkeypatch.setattr(main_module, "Memory", DummyMem)
    monkeypatch.setattr(main_module, "ensure_connectivity", lambda **_: None)

    mem_path = tmp_path / "mem.db"
    pf_path = tmp_path / "pf.json"

    main_module.run_auto(
        memory_path=f"sqlite:///{mem_path}",
        portfolio_path=str(pf_path),
        loop_delay=0,
        iterations=1,
        dry_run=False,
    )

    assert start_calls["count"] > 0
    assert stop_calls["count"] > 0
    trade_resp = next(
        (r for r in order_call["responses"] if r["token"] == "TOK"),
        None,
    )
    assert trade_resp is not None and trade_resp["order_id"] == "1"
    assert trade_resp["side"] == "buy"

    mem = mem_inst.get("obj")
    trades = mem.list_trades() if mem else []
    assert len(trades) == 1
    assert trades[0].token == "TOK"
    assert trades[0].direction == "buy"
    assert trades[0].amount == 1
    assert trades[0].price == 0

    assert pf_path.exists()
    pf = main_module.Portfolio(path=str(pf_path))
    assert pf.balances["TOK"].amount > 0
<<<<<<< HEAD
=======
    pf_path.unlink()
    assert not pf_path.exists()


@pytest.mark.asyncio
async def test_daemon_background_reload(tmp_path, monkeypatch):
    import inspect
    if not inspect.isclass(getattr(torch.optim, "Adam", None)):
        pytest.skip("real torch required")
    mem_db = f"sqlite:///{tmp_path/'mem.db'}"
    data_path = tmp_path / 'data.db'
    data_db = f"sqlite:///{data_path}"

    mem = Memory(mem_db)
    await mem.log_trade(token='tok', direction='buy', amount=1, price=1)
    await mem.log_trade(token='tok', direction='sell', amount=1, price=2)

    data = OfflineData(data_db)
    await data.log_snapshot('tok', 1.0, 1.0, total_depth=1.5, imbalance=0.0)
    await data.log_snapshot('tok', 1.1, 1.0, total_depth=1.6, imbalance=0.0)

    model_path = tmp_path / 'model.pt'

    monkeypatch.setattr(torch.cuda, 'is_available', lambda: False)

    reloaded = asyncio.Event()

    def fake_reload():
        reloaded.set()

    agent = DQNAgent(memory_agent=MemoryAgent(mem), epsilon=0.0, model_path=model_path)
    monkeypatch.setattr(agent, 'reload_weights', fake_reload)

    def fake_train(self):
        Path(self.model_path).write_text('x')
        for ag in self.agents:
            ag.reload_weights()

    monkeypatch.setattr(RLDaemon, 'train', fake_train)

    daemon = RLDaemon(memory_path=mem_db, data_path=str(data_path), model_path=model_path, algo='dqn')
    daemon.register_agent(agent)
    daemon.start(0.01)

    await asyncio.wait_for(reloaded.wait(), timeout=1.0)


@pytest.mark.asyncio
async def test_reload_on_timestamp_change(tmp_path, monkeypatch):
    import inspect
    if not inspect.isclass(getattr(torch.optim, "Adam", None)):
        pytest.skip("real torch required")
    mem_db = f"sqlite:///{tmp_path/'mem.db'}"
    data_path = tmp_path / 'data.db'
    data_db = f"sqlite:///{data_path}"

    mem = Memory(mem_db)
    await mem.log_trade(token='tok', direction='buy', amount=1, price=1)

    data = OfflineData(data_db)
    await data.log_snapshot('tok', 1.0, 1.0, imbalance=0.0, total_depth=1.0)

    model_path = tmp_path / 'model.pt'

    reloaded = asyncio.Event()

    def fake_reload():
        reloaded.set()

    agent = DQNAgent(memory_agent=MemoryAgent(mem), epsilon=0.0, model_path=model_path)
    monkeypatch.setattr(agent, 'reload_weights', fake_reload)

    class DummyProc:
        def __init__(self, *a, **k):
            pass

        def poll(self):
            return None

    monkeypatch.setattr(subprocess, 'Popen', DummyProc)

    daemon = RLDaemon(memory_path=mem_db, data_path=str(data_path), model_path=model_path, algo='dqn', agents=[agent])
    daemon.start(0.05, auto_train=True, tune_interval=0.05)

    await asyncio.sleep(0.1)
    from solhunter_zero.rl_daemon import _DQN
    torch.save(_DQN().state_dict(), model_path)

    await asyncio.wait_for(reloaded.wait(), timeout=1.0)


@pytest.mark.asyncio
async def test_rl_daemon_heartbeat(tmp_path, monkeypatch):
    import inspect
    if not inspect.isclass(getattr(torch.optim, "Adam", None)):
        pytest.skip("real torch required")
    mem_db = f"sqlite:///{tmp_path/'mem.db'}"
    data_path = tmp_path / 'data.db'
    OfflineData(f"sqlite:///{data_path}")
    Memory(mem_db)

    events = []
    from solhunter_zero.event_bus import subscribe, publish

    unsub = subscribe("heartbeat", lambda p: events.append(p))

    async def fake_send(service: str, interval: float = 30.0, metrics_interval: float | None = None):
        publish("heartbeat", {"service": service})
        await asyncio.sleep(0)

    monkeypatch.setattr("solhunter_zero.event_bus.send_heartbeat", fake_send)
    monkeypatch.setattr(RLDaemon, "train", lambda self: None)

    daemon = RLDaemon(memory_path=mem_db, data_path=str(data_path), model_path=tmp_path/'model.pt')
    daemon.start(0.01)
    await asyncio.sleep(0.05)
    unsub()

    assert any(e.get("service") == "rl_daemon" for e in events)
>>>>>>> c03ee95f
<|MERGE_RESOLUTION|>--- conflicted
+++ resolved
@@ -394,125 +394,5 @@
     assert pf_path.exists()
     pf = main_module.Portfolio(path=str(pf_path))
     assert pf.balances["TOK"].amount > 0
-<<<<<<< HEAD
-=======
     pf_path.unlink()
     assert not pf_path.exists()
-
-
-@pytest.mark.asyncio
-async def test_daemon_background_reload(tmp_path, monkeypatch):
-    import inspect
-    if not inspect.isclass(getattr(torch.optim, "Adam", None)):
-        pytest.skip("real torch required")
-    mem_db = f"sqlite:///{tmp_path/'mem.db'}"
-    data_path = tmp_path / 'data.db'
-    data_db = f"sqlite:///{data_path}"
-
-    mem = Memory(mem_db)
-    await mem.log_trade(token='tok', direction='buy', amount=1, price=1)
-    await mem.log_trade(token='tok', direction='sell', amount=1, price=2)
-
-    data = OfflineData(data_db)
-    await data.log_snapshot('tok', 1.0, 1.0, total_depth=1.5, imbalance=0.0)
-    await data.log_snapshot('tok', 1.1, 1.0, total_depth=1.6, imbalance=0.0)
-
-    model_path = tmp_path / 'model.pt'
-
-    monkeypatch.setattr(torch.cuda, 'is_available', lambda: False)
-
-    reloaded = asyncio.Event()
-
-    def fake_reload():
-        reloaded.set()
-
-    agent = DQNAgent(memory_agent=MemoryAgent(mem), epsilon=0.0, model_path=model_path)
-    monkeypatch.setattr(agent, 'reload_weights', fake_reload)
-
-    def fake_train(self):
-        Path(self.model_path).write_text('x')
-        for ag in self.agents:
-            ag.reload_weights()
-
-    monkeypatch.setattr(RLDaemon, 'train', fake_train)
-
-    daemon = RLDaemon(memory_path=mem_db, data_path=str(data_path), model_path=model_path, algo='dqn')
-    daemon.register_agent(agent)
-    daemon.start(0.01)
-
-    await asyncio.wait_for(reloaded.wait(), timeout=1.0)
-
-
-@pytest.mark.asyncio
-async def test_reload_on_timestamp_change(tmp_path, monkeypatch):
-    import inspect
-    if not inspect.isclass(getattr(torch.optim, "Adam", None)):
-        pytest.skip("real torch required")
-    mem_db = f"sqlite:///{tmp_path/'mem.db'}"
-    data_path = tmp_path / 'data.db'
-    data_db = f"sqlite:///{data_path}"
-
-    mem = Memory(mem_db)
-    await mem.log_trade(token='tok', direction='buy', amount=1, price=1)
-
-    data = OfflineData(data_db)
-    await data.log_snapshot('tok', 1.0, 1.0, imbalance=0.0, total_depth=1.0)
-
-    model_path = tmp_path / 'model.pt'
-
-    reloaded = asyncio.Event()
-
-    def fake_reload():
-        reloaded.set()
-
-    agent = DQNAgent(memory_agent=MemoryAgent(mem), epsilon=0.0, model_path=model_path)
-    monkeypatch.setattr(agent, 'reload_weights', fake_reload)
-
-    class DummyProc:
-        def __init__(self, *a, **k):
-            pass
-
-        def poll(self):
-            return None
-
-    monkeypatch.setattr(subprocess, 'Popen', DummyProc)
-
-    daemon = RLDaemon(memory_path=mem_db, data_path=str(data_path), model_path=model_path, algo='dqn', agents=[agent])
-    daemon.start(0.05, auto_train=True, tune_interval=0.05)
-
-    await asyncio.sleep(0.1)
-    from solhunter_zero.rl_daemon import _DQN
-    torch.save(_DQN().state_dict(), model_path)
-
-    await asyncio.wait_for(reloaded.wait(), timeout=1.0)
-
-
-@pytest.mark.asyncio
-async def test_rl_daemon_heartbeat(tmp_path, monkeypatch):
-    import inspect
-    if not inspect.isclass(getattr(torch.optim, "Adam", None)):
-        pytest.skip("real torch required")
-    mem_db = f"sqlite:///{tmp_path/'mem.db'}"
-    data_path = tmp_path / 'data.db'
-    OfflineData(f"sqlite:///{data_path}")
-    Memory(mem_db)
-
-    events = []
-    from solhunter_zero.event_bus import subscribe, publish
-
-    unsub = subscribe("heartbeat", lambda p: events.append(p))
-
-    async def fake_send(service: str, interval: float = 30.0, metrics_interval: float | None = None):
-        publish("heartbeat", {"service": service})
-        await asyncio.sleep(0)
-
-    monkeypatch.setattr("solhunter_zero.event_bus.send_heartbeat", fake_send)
-    monkeypatch.setattr(RLDaemon, "train", lambda self: None)
-
-    daemon = RLDaemon(memory_path=mem_db, data_path=str(data_path), model_path=tmp_path/'model.pt')
-    daemon.start(0.01)
-    await asyncio.sleep(0.05)
-    unsub()
-
-    assert any(e.get("service") == "rl_daemon" for e in events)
->>>>>>> c03ee95f
