import asyncio
import types

import pytest

from solhunter_zero.agents.simulation import SimulationAgent
from solhunter_zero.agents.conviction import ConvictionAgent
from solhunter_zero.agents.arbitrage import ArbitrageAgent
from solhunter_zero.agents.exit import ExitAgent
from solhunter_zero.agents.execution import ExecutionAgent
from solhunter_zero.agents.memory import MemoryAgent
from solhunter_zero.agents.swarm import AgentSwarm
from solhunter_zero.memory import Memory

from solhunter_zero.agent_manager import AgentManager
from solhunter_zero.portfolio import Portfolio, Position


class DummyPortfolio(Portfolio):
    def __init__(self):
        super().__init__(path=None)
        self.balances = {}


def test_simulation_agent_buy(monkeypatch):
    agent = SimulationAgent(count=1)

    monkeypatch.setattr(
        'solhunter_zero.agents.simulation.run_simulations',
        lambda t, count=1: [types.SimpleNamespace(expected_roi=0.5)],
    )
    monkeypatch.setattr(
        'solhunter_zero.agents.simulation.should_buy', lambda sims: True
    )
    monkeypatch.setattr(
        'solhunter_zero.agents.simulation.should_sell', lambda sims: False
    )
    async def fake_prices(tokens):
        return {next(iter(tokens)): 1.0}

    monkeypatch.setattr(
        'solhunter_zero.agents.simulation.fetch_token_prices_async',
        fake_prices,
    )

    actions = asyncio.run(agent.propose_trade('tok', DummyPortfolio()))
    assert actions and actions[0]['side'] == 'buy'


def test_conviction_agent_threshold(monkeypatch):
    agent = ConvictionAgent(threshold=0.1, count=1)
    monkeypatch.setattr(
        'solhunter_zero.agents.conviction.run_simulations',
        lambda t, count=1: [types.SimpleNamespace(expected_roi=0.2)],
    )

    actions = asyncio.run(agent.propose_trade('tok', DummyPortfolio()))
    assert actions and actions[0]['side'] == 'buy'


async def fake_feed_low(token):
    return 1.0


async def fake_feed_high(token):
    return 1.2


def test_arbitrage_agent(monkeypatch):
    agent = ArbitrageAgent(threshold=0.1, amount=5, feeds=[fake_feed_low, fake_feed_high])
    actions = asyncio.run(agent.propose_trade('tok', DummyPortfolio()))
    assert {"side": "buy"} in [{"side": a['side']} for a in actions]
    assert {"side": "sell"} in [{"side": a['side']} for a in actions]


def test_exit_agent_trailing(monkeypatch):
    pf = DummyPortfolio()
    pf.balances['tok'] = Position('tok', 10, 2.0, 3.0)

    async def price_high(tokens):
        return {'tok': 2.5}

    monkeypatch.setattr(
        'solhunter_zero.agents.exit.fetch_token_prices_async',
        price_high,
    )

    agent = ExitAgent(trailing=0.2)
    actions = asyncio.run(agent.propose_trade('tok', pf))
    assert actions == []

    async def price_low(tokens):
        return {'tok': 2.0}

    monkeypatch.setattr(
        'solhunter_zero.agents.exit.fetch_token_prices_async',
        price_low,
    )
    actions = asyncio.run(agent.propose_trade('tok', pf))
    assert actions and actions[0]['side'] == 'sell'


def test_exit_agent_stop_loss(monkeypatch):
    pf = DummyPortfolio()
    pf.balances['tok'] = Position('tok', 10, 10.0, 10.0)

    async def price_low(tokens):
        return {'tok': 8.0}

    monkeypatch.setattr(
        'solhunter_zero.agents.exit.fetch_token_prices_async',
        price_low,
    )

    agent = ExitAgent(stop_loss=0.2)
    actions = asyncio.run(agent.propose_trade('tok', pf))
    assert actions and actions[0]['side'] == 'sell'


def test_exit_agent_take_profit(monkeypatch):
    pf = DummyPortfolio()
    pf.balances['tok'] = Position('tok', 5, 10.0, 10.0)

    async def price_high(tokens):
        return {'tok': 12.0}

    monkeypatch.setattr(
        'solhunter_zero.agents.exit.fetch_token_prices_async',
        price_high,
    )

    agent = ExitAgent(take_profit=0.2)
    actions = asyncio.run(agent.propose_trade('tok', pf))
    assert actions and actions[0]['side'] == 'sell'


def test_execution_agent(monkeypatch):
    captured = {}

    async def fake_place(token, side, amount, price, **_):
        captured['side'] = side
        return {'ok': True}

    monkeypatch.setattr('solhunter_zero.agents.execution.place_order_async', fake_place)
    agent = ExecutionAgent(rate_limit=0)
    res = asyncio.run(agent.execute({'token': 'tok', 'side': 'buy', 'amount': 1.0, 'price': 1.0}))
    assert captured['side'] == 'buy'
    assert res == {'ok': True}


def test_agent_manager_execute(monkeypatch):
    async def buy_agent(token, portfolio):
        return [{'token': token, 'side': 'buy', 'amount': 1.0, 'price': 1.0}]

    class DummyAgent:
        name = 'dummy'
        async def propose_trade(self, token, portfolio):
            return [{'token': token, 'side': 'sell', 'amount': 1.0, 'price': 1.5}]

    captured = []

    async def fake_place(token, side, amount, price, **_):
        captured.append((side, amount))
        return {'ok': True}

    monkeypatch.setattr('solhunter_zero.agents.execution.place_order_async', fake_place)
    exec_agent = ExecutionAgent(rate_limit=0)
    mgr = AgentManager(
        [types.SimpleNamespace(propose_trade=buy_agent, name='b'), DummyAgent()],
        executor=exec_agent,
        memory_agent=None,
    )

    pf = DummyPortfolio()
    asyncio.run(mgr.execute('tok', pf))
    # Buy and sell of equal size cancel out -> no orders executed
    assert captured == []


def test_agent_swarm_weighted(monkeypatch):
    async def buy_one(token, pf):
        return [{'token': token, 'side': 'buy', 'amount': 1.0, 'price': 1.0}]

    async def buy_two(token, pf):
        return [{'token': token, 'side': 'buy', 'amount': 1.0, 'price': 2.0}]

    swarm = AgentSwarm([
        types.SimpleNamespace(propose_trade=buy_one, name='a'),
        types.SimpleNamespace(propose_trade=buy_two, name='b'),
    ])
    actions = asyncio.run(swarm.propose('tok', DummyPortfolio(), weights={'a': 1.0, 'b': 2.0}))
    assert actions == [{
        'token': 'tok',
        'side': 'buy',
        'amount': 3.0,
        'price': pytest.approx(5 / 3),
    }]


def test_agent_swarm_conflict_cancel():
    async def buy(token, pf):
        return [{'token': token, 'side': 'buy', 'amount': 1.0, 'price': 1.0}]

    async def sell(token, pf):
        return [{'token': token, 'side': 'sell', 'amount': 1.0, 'price': 1.5}]

    swarm = AgentSwarm([
        types.SimpleNamespace(propose_trade=buy, name='b'),
        types.SimpleNamespace(propose_trade=sell, name='s'),
    ])
    actions = asyncio.run(swarm.propose('tok', DummyPortfolio()))
    assert actions == []


def test_memory_agent(monkeypatch):
    mem_agent = MemoryAgent()
    asyncio.run(mem_agent.log({'token': 'tok', 'side': 'buy', 'amount': 1.0, 'price': 2.0}))
    trades = mem_agent.memory.list_trades()
    assert trades and trades[0].token == 'tok'


def test_agent_manager_update_weights():
    mem = Memory('sqlite:///:memory:')
    mem_agent = MemoryAgent(mem)
    mgr = AgentManager([], memory_agent=mem_agent, weights={'a1': 1.0, 'a2': 1.0})

    mem.log_trade(token='tok', direction='buy', amount=1, price=1, reason='a1')
    mem.log_trade(token='tok', direction='sell', amount=1, price=2, reason='a1')
    mem.log_trade(token='tok', direction='buy', amount=1, price=2, reason='a2')
    mem.log_trade(token='tok', direction='sell', amount=1, price=1, reason='a2')

    mgr.update_weights()

    assert mgr.weights['a1'] > 1.0
    assert mgr.weights['a2'] < 1.0


<<<<<<< HEAD
def test_agent_manager_weights_persistence_json(tmp_path):
    path = tmp_path / "w.json"
    mgr = AgentManager([], weights={"a": 2.0}, weights_path=str(path))
    mgr.save_weights()

    mgr2 = AgentManager([], weights_path=str(path))
    assert mgr2.weights == {"a": 2.0}


def test_agent_manager_weights_persistence_toml(tmp_path):
    path = tmp_path / "w.toml"
    mgr = AgentManager([], weights={"a": 1.5}, weights_path=str(path))
    mgr.save_weights()

    mgr2 = AgentManager([], weights_path=str(path))
    assert mgr2.weights == {"a": 1.5}
=======
def test_execution_agent_parallel(monkeypatch):
    async def fake_place(*a, **k):
        await asyncio.sleep(0.1)
        return {'ok': True}

    monkeypatch.setattr(
        'solhunter_zero.agents.execution.place_order_async', fake_place
    )
    agent = ExecutionAgent(rate_limit=0, concurrency=2)

    async def run_two():
        start = asyncio.get_event_loop().time()
        await asyncio.gather(
            agent.execute({'token': 'tok', 'side': 'buy', 'amount': 1.0, 'price': 1.0}),
            agent.execute({'token': 'tok', 'side': 'sell', 'amount': 1.0, 'price': 1.0}),
        )
        return asyncio.get_event_loop().time() - start

    elapsed = asyncio.run(run_two())
    assert elapsed < 0.2


def test_execution_agent_rate_limit(monkeypatch):
    call_times = []

    async def fake_place(*a, **k):
        call_times.append(asyncio.get_event_loop().time())
        return {'ok': True}

    monkeypatch.setattr(
        'solhunter_zero.agents.execution.place_order_async', fake_place
    )
    agent = ExecutionAgent(rate_limit=0.05, concurrency=2)

    async def run_two():
        await asyncio.gather(
            agent.execute({'token': 'tok', 'side': 'buy', 'amount': 1.0, 'price': 1.0}),
            agent.execute({'token': 'tok', 'side': 'buy', 'amount': 1.0, 'price': 1.0}),
        )

    asyncio.run(run_two())
    assert len(call_times) == 2
    assert call_times[1] - call_times[0] >= 0.05
>>>>>>> e3af62ba
<|MERGE_RESOLUTION|>--- conflicted
+++ resolved
@@ -235,7 +235,7 @@
     assert mgr.weights['a2'] < 1.0
 
 
-<<<<<<< HEAD
+
 def test_agent_manager_weights_persistence_json(tmp_path):
     path = tmp_path / "w.json"
     mgr = AgentManager([], weights={"a": 2.0}, weights_path=str(path))
@@ -252,48 +252,4 @@
 
     mgr2 = AgentManager([], weights_path=str(path))
     assert mgr2.weights == {"a": 1.5}
-=======
-def test_execution_agent_parallel(monkeypatch):
-    async def fake_place(*a, **k):
-        await asyncio.sleep(0.1)
-        return {'ok': True}
-
-    monkeypatch.setattr(
-        'solhunter_zero.agents.execution.place_order_async', fake_place
-    )
-    agent = ExecutionAgent(rate_limit=0, concurrency=2)
-
-    async def run_two():
-        start = asyncio.get_event_loop().time()
-        await asyncio.gather(
-            agent.execute({'token': 'tok', 'side': 'buy', 'amount': 1.0, 'price': 1.0}),
-            agent.execute({'token': 'tok', 'side': 'sell', 'amount': 1.0, 'price': 1.0}),
-        )
-        return asyncio.get_event_loop().time() - start
-
-    elapsed = asyncio.run(run_two())
-    assert elapsed < 0.2
-
-
-def test_execution_agent_rate_limit(monkeypatch):
-    call_times = []
-
-    async def fake_place(*a, **k):
-        call_times.append(asyncio.get_event_loop().time())
-        return {'ok': True}
-
-    monkeypatch.setattr(
-        'solhunter_zero.agents.execution.place_order_async', fake_place
-    )
-    agent = ExecutionAgent(rate_limit=0.05, concurrency=2)
-
-    async def run_two():
-        await asyncio.gather(
-            agent.execute({'token': 'tok', 'side': 'buy', 'amount': 1.0, 'price': 1.0}),
-            agent.execute({'token': 'tok', 'side': 'buy', 'amount': 1.0, 'price': 1.0}),
-        )
-
-    asyncio.run(run_two())
-    assert len(call_times) == 2
-    assert call_times[1] - call_times[0] >= 0.05
->>>>>>> e3af62ba
+
