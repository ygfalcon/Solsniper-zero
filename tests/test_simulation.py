import numpy as np
import pytest

from solhunter_zero import simulation
from solhunter_zero.simulation import SimulationResult


def test_run_simulations_uses_metrics(monkeypatch):
    def fake_metrics(token):
        return {
            "mean": 0.01,
            "volatility": 0.0,
            "volume": 50.0,
            "liquidity": 60.0,
            "slippage": 0.01,
            "depth": 1.0,
        }

    def fake_dex_metrics(token):
        return {"depth": 2.0}

    monkeypatch.setenv("SOLANA_RPC_URL", "http://node")
    monkeypatch.setattr(
        simulation.onchain_metrics,
        "fetch_volume_onchain",
        lambda t, u: 123.0,
    )
    monkeypatch.setattr(
        simulation.onchain_metrics,
        "fetch_liquidity_onchain",
        lambda t, u: 456.0,
    )
    monkeypatch.setattr(
        simulation.onchain_metrics,
        "fetch_slippage_onchain",
        lambda t, u: 0.01,
    )

    captured = {}

    def fake_normal(mean, vol, days):
        captured["mean"] = mean
        captured["vol"] = vol
        return np.full(days, mean)

    monkeypatch.setattr(simulation, "fetch_token_metrics", fake_metrics)
    monkeypatch.setattr(simulation.onchain_metrics, "fetch_dex_metrics", fake_dex_metrics)
    monkeypatch.setattr(simulation.np.random, "normal", fake_normal)

    results = simulation.run_simulations("tok", count=1, days=2)
    assert isinstance(results[0], SimulationResult)
    assert captured["mean"] == 0.01
    assert captured["vol"] == 0.0
    expected_roi = pytest.approx((1 + 0.01) ** 2 - 1)
    assert results[0].expected_roi == expected_roi
    assert results[0].volume == pytest.approx(123.0)
    assert results[0].liquidity == pytest.approx(456.0)
    assert results[0].slippage == pytest.approx(0.01)
    assert results[0].volume_spike == pytest.approx(1.0)


def test_fetch_token_metrics_base_url(monkeypatch):
    class FakeResp:
        def raise_for_status(self):
            pass

        def json(self):
            return {
                "mean_return": 0.1,
                "volatility": 0.03,
                "volume_24h": 321.0,
                "liquidity": 654.0,
                "slippage": 0.02,
            }

    captured = {}

    def fake_get(url, timeout=5):
        captured["url"] = url
        return FakeResp()

    monkeypatch.setenv("METRICS_BASE_URL", "http://metrics.local")
    monkeypatch.setattr(simulation.requests, "get", fake_get)

    metrics = simulation.fetch_token_metrics("tok")
    assert captured["url"] == "http://metrics.local/token/tok/metrics"
    assert metrics["mean"] == pytest.approx(0.1)
    assert metrics["volatility"] == pytest.approx(0.03)
    assert metrics["volume"] == pytest.approx(321.0)
    assert metrics["liquidity"] == pytest.approx(654.0)
    assert metrics["slippage"] == pytest.approx(0.02)


def test_fetch_token_metrics_multiple_dex(monkeypatch):
    urls = []

    class FakeResp:
        def __init__(self, url):
            self.url = url

        def raise_for_status(self):
            pass

        def json(self):
            if "metrics" in self.url:
                return {"mean_return": 0.0, "volatility": 0.02}
            if "dex1" in self.url and "depth" in self.url:
                return {"depth": 1.0}
            if "dex1" in self.url and "slippage" in self.url:
                return {"slippage": 0.01}
            if "dex2" in self.url and "depth" in self.url:
                return {"depth": 2.0}
            return {"slippage": 0.02}

    def fake_get(url, timeout=5):
        urls.append(url)
        return FakeResp(url)

    monkeypatch.setenv("DEX_METRIC_URLS", "http://dex1,http://dex2")
    monkeypatch.setattr(simulation.requests, "get", fake_get)

    metrics = simulation.fetch_token_metrics("tok")

    assert "http://dex1/v1/depth?token=tok" in urls
    assert "http://dex2/v1/slippage?token=tok" in urls
    assert metrics["depth"] == pytest.approx(1.5)
    assert metrics["slippage"] == pytest.approx(0.015)
    assert metrics["depth_per_dex"] == [1.0, 2.0]
    assert metrics["slippage_per_dex"] == [0.01, 0.02]


def test_run_simulations_volume_filter(monkeypatch):
    def fake_metrics(token):
        return {
            "mean": 0.01,
            "volatility": 0.02,
            "volume": 50.0,
            "liquidity": 100.0,
            "slippage": 0.05,
        }

    monkeypatch.setattr(simulation, "fetch_token_metrics", fake_metrics)
    monkeypatch.setattr(simulation.onchain_metrics, "fetch_dex_metrics", lambda _t: {})

    results = simulation.run_simulations("tok", count=1, min_volume=100.0)
    assert results == []


def test_run_simulations_recent_volume(monkeypatch):
    def fake_metrics(token):
        return {
            "mean": 0.01,
            "volatility": 0.02,
            "volume": 50.0,
            "liquidity": 100.0,
            "slippage": 0.05,
        }

    monkeypatch.setattr(simulation, "fetch_token_metrics", fake_metrics)
    monkeypatch.setattr(simulation.onchain_metrics, "fetch_dex_metrics", lambda _t: {})

    results = simulation.run_simulations("tok", count=1, recent_volume=150.0)
    assert results[0].volume == pytest.approx(150.0)
    assert results[0].volume_spike == pytest.approx(3.0)


def test_run_simulations_with_history(monkeypatch):
    metrics = {
        "mean": 0.01,
        "volatility": 0.02,
        "volume": 50.0,
        "liquidity": 100.0,
        "slippage": 0.05,
        "depth": 1.0,
        "price_history": [1.0, 1.1, 1.05],
        "liquidity_history": [90, 95, 100],
        "depth_history": [0.8, 0.9, 1.0],
        "slippage_history": [0.04, 0.045, 0.05],
        "depth_per_dex": [0.5, 0.6],
        "slippage_per_dex": [0.02, 0.03],
    }

    captured = {}

    class FakeGBR:
        def fit(self, X, y):
            captured["X"] = X
            captured["y"] = y
            return self

        def predict(self, X):
            captured["predict_X"] = X
            return np.array([0.07])

    monkeypatch.setattr(simulation, "fetch_token_metrics", lambda _t: metrics)
    monkeypatch.setattr(simulation.onchain_metrics, "fetch_dex_metrics", lambda _t: {})
    monkeypatch.setattr(simulation, "GradientBoostingRegressor", lambda: FakeGBR())
    monkeypatch.setattr(
        simulation.np.random, "normal", lambda mean, vol, days: np.full(days, mean)
    )

    results = simulation.run_simulations("tok", count=1, days=2)

    assert len(captured["predict_X"][0]) == 7
    expected_roi = pytest.approx((1 + 0.07) ** 2 - 1)
    assert results[0].expected_roi == expected_roi


def test_run_simulations_with_tx_trend(monkeypatch):
    metrics = {
        "mean": 0.01,
        "volatility": 0.02,
        "volume": 50.0,
        "liquidity": 100.0,
        "slippage": 0.05,
        "depth": 1.0,
        "price_history": [1.0, 1.1, 1.05],
        "liquidity_history": [40, 45, 50],
        "depth_history": [0.7, 0.8, 1.0],
        "slippage_history": [0.04, 0.045, 0.05],
        "tx_count_history": [10, 15, 20, 30],
        "depth_per_dex": [0.5, 0.6],
        "slippage_per_dex": [0.02, 0.03],
        "token_age": 5.0,
        "initial_liquidity": 40.0,
    }

    captured = {}

    class FakeRF:
        def fit(self, X, y):
            captured["X"] = X
            captured["y"] = y
            return self

        def predict(self, X):
            captured["predict_X"] = X
            return np.array([0.09])

    monkeypatch.setattr(simulation, "fetch_token_metrics", lambda _t: metrics)
    monkeypatch.setattr(simulation.onchain_metrics, "fetch_dex_metrics", lambda _t: {})
    monkeypatch.setattr(simulation, "RandomForestRegressor", lambda **kw: FakeRF())
    monkeypatch.setattr(simulation, "XGBRegressor", None)
    monkeypatch.setattr(simulation.np.random, "normal", lambda mean, vol, days: np.full(days, mean))

    results = simulation.run_simulations("tok", count=1, days=2)

    assert len(captured["predict_X"][0]) == 10
    expected_roi = pytest.approx((1 + 0.09) ** 2 - 1)
    assert results[0].expected_roi == expected_roi


def test_run_simulations_optional_inputs(monkeypatch):
    def fake_metrics(token):
        return {
            "mean": 0.0,
            "volatility": 0.02,
            "volume": 10.0,
            "liquidity": 20.0,
            "slippage": 0.01,
        }

    monkeypatch.setattr(simulation, "fetch_token_metrics", fake_metrics)
    monkeypatch.setattr(simulation.onchain_metrics, "fetch_dex_metrics", lambda _t: {})
    monkeypatch.setattr(simulation.np.random, "normal", lambda mean, vol, days: np.full(days, mean))

    res = simulation.run_simulations(
        "tok",
        count=1,
        sentiment=0.8,
        order_book_strength=0.9,
    )[0]

    assert res.sentiment == pytest.approx(0.8)
    assert res.order_book_strength == pytest.approx(0.9)


<<<<<<< HEAD
def test_run_simulations_additional_metrics(monkeypatch):
    def fake_metrics(token):
        return {
            "mean": 0.0,
            "volatility": 0.02,
=======
def test_run_simulations_gas_cost(monkeypatch):
    def fake_metrics(token):
        return {
            "mean": 0.1,
            "volatility": 0.0,
>>>>>>> e9bbf9fe
            "volume": 10.0,
            "liquidity": 20.0,
            "slippage": 0.01,
        }

<<<<<<< HEAD
    monkeypatch.setenv("SOLANA_RPC_URL", "http://node")
    monkeypatch.setattr(simulation, "fetch_token_metrics", fake_metrics)
    monkeypatch.setattr(simulation.onchain_metrics, "fetch_dex_metrics", lambda _t: {})
    monkeypatch.setattr(
        simulation.onchain_metrics,
        "collect_onchain_insights",
        lambda t, u: {"depth_change": 1.0, "tx_rate": 2.0, "whale_activity": 0.5},
    )
    monkeypatch.setattr(simulation.np.random, "normal", lambda mean, vol, days: np.full(days, mean))

    res = simulation.run_simulations("tok", count=1)[0]
    assert res.depth_change == pytest.approx(1.0)
    assert res.tx_rate == pytest.approx(2.0)
    assert res.whale_activity == pytest.approx(0.5)
=======
    monkeypatch.setattr(simulation, "fetch_token_metrics", fake_metrics)
    monkeypatch.setattr(simulation.onchain_metrics, "fetch_dex_metrics", lambda _t: {})
    monkeypatch.setattr(simulation.np.random, "normal", lambda mean, vol, days: np.full(days, mean))

    res_no_cost = simulation.run_simulations("tok", count=1, days=1)[0]
    res_cost = simulation.run_simulations("tok", count=1, days=1, gas_cost=0.5)[0]

    assert res_no_cost.expected_roi == pytest.approx(0.1)
    assert res_cost.expected_roi == pytest.approx(-0.4)
>>>>>>> e9bbf9fe
<|MERGE_RESOLUTION|>--- conflicted
+++ resolved
@@ -275,25 +275,19 @@
     assert res.order_book_strength == pytest.approx(0.9)
 
 
-<<<<<<< HEAD
+
 def test_run_simulations_additional_metrics(monkeypatch):
     def fake_metrics(token):
         return {
             "mean": 0.0,
             "volatility": 0.02,
-=======
-def test_run_simulations_gas_cost(monkeypatch):
-    def fake_metrics(token):
-        return {
-            "mean": 0.1,
-            "volatility": 0.0,
->>>>>>> e9bbf9fe
+
             "volume": 10.0,
             "liquidity": 20.0,
             "slippage": 0.01,
         }
 
-<<<<<<< HEAD
+
     monkeypatch.setenv("SOLANA_RPC_URL", "http://node")
     monkeypatch.setattr(simulation, "fetch_token_metrics", fake_metrics)
     monkeypatch.setattr(simulation.onchain_metrics, "fetch_dex_metrics", lambda _t: {})
@@ -308,14 +302,3 @@
     assert res.depth_change == pytest.approx(1.0)
     assert res.tx_rate == pytest.approx(2.0)
     assert res.whale_activity == pytest.approx(0.5)
-=======
-    monkeypatch.setattr(simulation, "fetch_token_metrics", fake_metrics)
-    monkeypatch.setattr(simulation.onchain_metrics, "fetch_dex_metrics", lambda _t: {})
-    monkeypatch.setattr(simulation.np.random, "normal", lambda mean, vol, days: np.full(days, mean))
-
-    res_no_cost = simulation.run_simulations("tok", count=1, days=1)[0]
-    res_cost = simulation.run_simulations("tok", count=1, days=1, gas_cost=0.5)[0]
-
-    assert res_no_cost.expected_roi == pytest.approx(0.1)
-    assert res_cost.expected_roi == pytest.approx(-0.4)
->>>>>>> e9bbf9fe
