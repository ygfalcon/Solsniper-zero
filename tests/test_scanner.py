from solhunter_zero import scanner
from solhunter_zero import scanner_common

class FakeResponse:
    def __init__(self, data, status_code=200):
        self._data = data
        self.status_code = status_code

    def raise_for_status(self):
        if self.status_code != 200:
            raise Exception('bad status')

    def json(self):
        return self._data

def test_scan_tokens_websocket(monkeypatch):
    async def fake_stream(url, *, suffix="bonk", include_pools=True):
        yield "webbonk"

<<<<<<< HEAD
    captured = {}

    def fake_get(url, headers=None, timeout=10):
        captured['headers'] = headers
        return FakeResponse(data)

    monkeypatch.setattr(scanner.requests, 'get', fake_get)
    monkeypatch.setattr(scanner, 'fetch_trending_tokens', lambda: ['trend'])
    monkeypatch.setattr(scanner, 'fetch_raydium_listings', lambda: ['ray'])
    monkeypatch.setattr(scanner, 'fetch_orca_listings', lambda: ['orca'])
    scanner_common.BIRDEYE_API_KEY = "test"
    scanner_common.HEADERS.clear()
    scanner_common.HEADERS["X-API-KEY"] = "test"

    tokens = scanner.scan_tokens()
    assert tokens == ['abcbonk', 'xyzBONK', 'trend', 'ray', 'orca']
    assert captured['headers'] == scanner.HEADERS
=======
    monkeypatch.setattr("solhunter_zero.websocket_scanner.stream_new_tokens", fake_stream)
    monkeypatch.setattr(scanner, "fetch_trending_tokens", lambda: ["trend"])
    scanner_common.SOLANA_RPC_URL = "ws://node"

    tokens = scanner.scan_tokens()
    assert tokens == ["webbonk", "trend"]
>>>>>>> 38ae0b7c



# codex/add-offline-option-to-solhunter_zero.main
def test_scan_tokens_offline(monkeypatch):
    called = {}

    def fake_get(*args, **kwargs):
        called['called'] = True
        return FakeResponse({}, 200)

    monkeypatch.setattr("solhunter_zero.websocket_scanner.stream_new_tokens", lambda *a, **k: (_ for _ in ()).throw(AssertionError('ws')))
    monkeypatch.setattr(scanner.requests, 'get', fake_get)
    monkeypatch.setattr(scanner, 'fetch_trending_tokens', lambda: (_ for _ in ()).throw(AssertionError('trending')))

    tokens = scanner.scan_tokens(offline=True)
    assert tokens == scanner.OFFLINE_TOKENS
    assert 'called' not in called


def test_scan_tokens_onchain(monkeypatch):
    captured = {}

    def fake_onchain(url):
        captured['url'] = url
        return ['tok']

    def fake_get(*args, **kwargs):
        raise AssertionError('should not call BirdEye')

    monkeypatch.setattr(scanner, 'scan_tokens_onchain', fake_onchain)
    monkeypatch.setattr(scanner.requests, 'get', fake_get)
    monkeypatch.setattr(scanner, 'fetch_trending_tokens', lambda: ['t2'])
    monkeypatch.setattr(scanner, 'fetch_raydium_listings', lambda: [])
    monkeypatch.setattr(scanner, 'fetch_orca_listings', lambda: [])

    scanner_common.SOLANA_RPC_URL = 'http://node'

    tokens = scanner.scan_tokens(method="onchain")
    assert tokens == ['tok', 't2']
    assert captured['url'] == 'http://node'


import asyncio
from solhunter_zero.async_scanner import scan_tokens_async as async_scan


def test_scan_tokens_async(monkeypatch):
    data = {"data": [{"address": "abcbonk"}, {"address": "otherbonk"}]}
    class FakeResp:
        status = 200
        async def __aenter__(self):
            return self
        async def __aexit__(self, exc_type, exc, tb):
            pass
        async def json(self):
            return data
        def raise_for_status(self):
            pass

    class FakeSession:
        async def __aenter__(self):
            return self
        async def __aexit__(self, exc_type, exc, tb):
            pass
        def get(self, url, headers=None, timeout=10):
            return FakeResp()

    monkeypatch.setattr("aiohttp.ClientSession", lambda: FakeSession())
    async def fake_trend():
        return ['trend']
    import solhunter_zero.async_scanner as async_scanner_mod
    monkeypatch.setattr(async_scanner_mod, 'fetch_trending_tokens_async', fake_trend)
    scanner_async_module = __import__('solhunter_zero.async_scanner', fromlist=[''])
    scanner_common.BIRDEYE_API_KEY = 'key'
    scanner_common.HEADERS.clear()
    scanner_common.HEADERS["X-API-KEY"] = "key"
    async def fr_func():
        return ['ray']
    async def fo_func():
        return ['orca']
    monkeypatch.setattr(async_scanner_mod, 'fetch_raydium_listings_async', fr_func)
    monkeypatch.setattr(async_scanner_mod, 'fetch_orca_listings_async', fo_func)
    tokens = asyncio.run(async_scan())
    assert tokens == ["abcbonk", "otherbonk", "trend", "ray", "orca"]


def test_scan_tokens_from_file(monkeypatch, tmp_path):
    path = tmp_path / "tokens.txt"
    path.write_text("tok1\n tok2\n\n#comment\n")

    def fake_get(*a, **k):
        raise AssertionError("should not call network")

    monkeypatch.setattr(scanner.requests, "get", fake_get)
    monkeypatch.setattr(scanner_common, "scan_tokens_onchain", lambda _: ["x"])  # should not be called
    monkeypatch.setattr(
        scanner,
        "fetch_trending_tokens",
        lambda: (_ for _ in ()).throw(AssertionError("trending")),
    )

    tokens = scanner.scan_tokens(token_file=str(path))
    assert tokens == ["tok1", "tok2"]


def test_scan_tokens_async_from_file(monkeypatch, tmp_path):
    path = tmp_path / "tokens.txt"
    path.write_text("a\nb\n")

    def fake_session():
        raise AssertionError("network should not be used")

    monkeypatch.setattr("aiohttp.ClientSession", fake_session)
    async def fail():
        raise AssertionError("trending")
    import solhunter_zero.async_scanner as async_scanner_mod
    monkeypatch.setattr(async_scanner_mod, "fetch_trending_tokens_async", fail)

    tokens = asyncio.run(async_scan(token_file=str(path)))
    assert tokens == ["a", "b"]<|MERGE_RESOLUTION|>--- conflicted
+++ resolved
@@ -17,7 +17,7 @@
     async def fake_stream(url, *, suffix="bonk", include_pools=True):
         yield "webbonk"
 
-<<<<<<< HEAD
+
     captured = {}
 
     def fake_get(url, headers=None, timeout=10):
@@ -35,14 +35,7 @@
     tokens = scanner.scan_tokens()
     assert tokens == ['abcbonk', 'xyzBONK', 'trend', 'ray', 'orca']
     assert captured['headers'] == scanner.HEADERS
-=======
-    monkeypatch.setattr("solhunter_zero.websocket_scanner.stream_new_tokens", fake_stream)
-    monkeypatch.setattr(scanner, "fetch_trending_tokens", lambda: ["trend"])
-    scanner_common.SOLANA_RPC_URL = "ws://node"
 
-    tokens = scanner.scan_tokens()
-    assert tokens == ["webbonk", "trend"]
->>>>>>> 38ae0b7c
 
 
 
