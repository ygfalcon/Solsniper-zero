from solhunter_zero import scanner

class FakeResponse:
    def __init__(self, data, status_code=200):
        self._data = data
        self.status_code = status_code

    def raise_for_status(self):
        if self.status_code != 200:
            raise Exception('bad status')

    def json(self):
        return self._data

def test_scan_tokens_birdeye(monkeypatch):
    data = {
        'data': [
            {'address': 'abcbonk'},
            {'address': 'xyzBONK'},
            {'address': 'other'},
        ]
    }

    captured = {}

    def fake_get(url, headers=None, timeout=10):
        captured['headers'] = headers
        return FakeResponse(data)

    monkeypatch.setattr(scanner.requests, 'get', fake_get)
    scanner.BIRDEYE_API_KEY = "test"
    scanner.HEADERS = {"X-API-KEY": "test"}

    tokens = scanner.scan_tokens()
    assert tokens == ['abcbonk', 'xyzBONK']
    assert captured['headers'] == scanner.HEADERS
<<<<<<< HEAD


=======
>>>>>>> b0528e58
def test_scan_tokens_offline(monkeypatch):
    called = {}

    def fake_get(*args, **kwargs):
        called['called'] = True
        return FakeResponse({}, 200)

    monkeypatch.setattr(scanner.requests, 'get', fake_get)

    tokens = scanner.scan_tokens(offline=True)
    assert tokens == scanner.OFFLINE_TOKENS
    assert 'called' not in called
<|MERGE_RESOLUTION|>--- conflicted
+++ resolved
@@ -34,11 +34,10 @@
     tokens = scanner.scan_tokens()
     assert tokens == ['abcbonk', 'xyzBONK']
     assert captured['headers'] == scanner.HEADERS
-<<<<<<< HEAD
 
 
-=======
->>>>>>> b0528e58
+
+
 def test_scan_tokens_offline(monkeypatch):
     called = {}
 
