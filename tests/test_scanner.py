from solhunter_zero import scanner

class FakeResponse:
    def __init__(self, data, status_code=200):
        self._data = data
        self.status_code = status_code

    def raise_for_status(self):
        if self.status_code != 200:
            raise Exception('bad status')

    def json(self):
        return self._data

def test_scan_tokens_birdeye(monkeypatch):
    data = {
        'data': [
            {'address': 'abcbonk'},
            {'address': 'xyzBONK'},
            {'address': 'other'},
        ]
    }

    captured = {}

    def fake_get(url, headers=None, timeout=10):
        captured['headers'] = headers
        return FakeResponse(data)

    monkeypatch.setattr(scanner.requests, 'get', fake_get)
    scanner.BIRDEYE_API_KEY = "test"
    scanner.HEADERS = {"X-API-KEY": "test"}

    tokens = scanner.scan_tokens()
    assert tokens == ['abcbonk', 'xyzBONK']
    assert captured['headers'] == scanner.HEADERS


<<<<<<< HEAD
def test_scan_tokens_fallback(monkeypatch, caplog):
    called = {}

    def fake_fallback():
        called['used'] = True
        return ['offline']

    monkeypatch.setattr(scanner, 'scan_tokens_onchain', fake_fallback)
    scanner.HEADERS = {}

    with caplog.at_level('WARNING'):
        tokens = scanner.scan_tokens()

    assert called['used']
    assert tokens == ['offline']
    assert any('BIRDEYE_API_KEY' in rec.message for rec in caplog.records)
=======
def test_scan_tokens_onchain_fallback(monkeypatch):
    captured = {}

    def fake_scan(url):
        captured['url'] = url
        return ['onchain']

    monkeypatch.setattr(scanner, 'scan_tokens_onchain', fake_scan)
    scanner.BIRDEYE_API_KEY = None
    scanner.HEADERS = {}
    scanner.SOLANA_RPC_URL = 'http://node'

    tokens = scanner.scan_tokens()
    assert tokens == ['onchain']
    assert captured['url'] == 'http://node'
>>>>>>> 17d07078
<|MERGE_RESOLUTION|>--- conflicted
+++ resolved
@@ -36,7 +36,7 @@
     assert captured['headers'] == scanner.HEADERS
 
 
-<<<<<<< HEAD
+codex/check-birdeye_api_key-on-initialization
 def test_scan_tokens_fallback(monkeypatch, caplog):
     called = {}
 
@@ -53,20 +53,4 @@
     assert called['used']
     assert tokens == ['offline']
     assert any('BIRDEYE_API_KEY' in rec.message for rec in caplog.records)
-=======
-def test_scan_tokens_onchain_fallback(monkeypatch):
-    captured = {}
-
-    def fake_scan(url):
-        captured['url'] = url
-        return ['onchain']
-
-    monkeypatch.setattr(scanner, 'scan_tokens_onchain', fake_scan)
-    scanner.BIRDEYE_API_KEY = None
-    scanner.HEADERS = {}
-    scanner.SOLANA_RPC_URL = 'http://node'
-
-    tokens = scanner.scan_tokens()
-    assert tokens == ['onchain']
-    assert captured['url'] == 'http://node'
->>>>>>> 17d07078
+    