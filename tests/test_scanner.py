--- conflicted
+++ resolved
@@ -36,7 +36,7 @@
     assert captured['headers'] == scanner.HEADERS
 
 
-<<<<<<< HEAD
+codex/add-offline-option-to-solhunter_zero.main
 def test_scan_tokens_offline(monkeypatch):
     called = {}
 
@@ -49,23 +49,3 @@
     tokens = scanner.scan_tokens(offline=True)
     assert tokens == scanner.OFFLINE_TOKENS
     assert 'called' not in called
-=======
-codex/check-birdeye_api_key-on-initialization
-def test_scan_tokens_fallback(monkeypatch, caplog):
-    called = {}
-
-    def fake_fallback():
-        called['used'] = True
-        return ['offline']
-
-    monkeypatch.setattr(scanner, 'scan_tokens_onchain', fake_fallback)
-    scanner.HEADERS = {}
-
-    with caplog.at_level('WARNING'):
-        tokens = scanner.scan_tokens()
-
-    assert called['used']
-    assert tokens == ['offline']
-    assert any('BIRDEYE_API_KEY' in rec.message for rec in caplog.records)
-    
->>>>>>> c758fa99
