from solhunter_zero import scanner

class FakeResponse:
    def __init__(self, data, status_code=200):
        self._data = data
        self.status_code = status_code

    def raise_for_status(self):
        if self.status_code != 200:
            raise Exception('bad status')

    def json(self):
        return self._data

def test_scan_tokens_birdeye(monkeypatch):
    data = {
        'data': [
            {'address': 'abcbonk'},
            {'address': 'xyzBONK'},
            {'address': 'other'},
        ]
    }

    captured = {}

    def fake_get(url, headers=None, timeout=10):
        captured['headers'] = headers
        return FakeResponse(data)

    monkeypatch.setattr(scanner.requests, 'get', fake_get)
    scanner.BIRDEYE_API_KEY = "test"
    scanner.HEADERS = {"X-API-KEY": "test"}

    tokens = scanner.scan_tokens()
    assert tokens == ['abcbonk', 'xyzBONK']
    assert captured['headers'] == scanner.HEADERS


<<<<<<< HEAD
# codex/add-offline-option-to-solhunter_zero.main
=======


>>>>>>> 0a55c276
def test_scan_tokens_offline(monkeypatch):
    called = {}

    def fake_get(*args, **kwargs):
        called['called'] = True
        return FakeResponse({}, 200)

    monkeypatch.setattr(scanner.requests, 'get', fake_get)

    tokens = scanner.scan_tokens(offline=True)
    assert tokens == scanner.OFFLINE_TOKENS
    assert 'called' not in called


def test_scan_tokens_onchain_when_no_key(monkeypatch):
    captured = {}

    def fake_onchain(url):
        captured['url'] = url
        return ['tok']

    def fake_get(*args, **kwargs):
        raise AssertionError('should not call BirdEye')

    monkeypatch.setattr(scanner, 'scan_tokens_onchain', fake_onchain)
    monkeypatch.setattr(scanner.requests, 'get', fake_get)

    scanner.BIRDEYE_API_KEY = None
    scanner.HEADERS = {}
    scanner.SOLANA_RPC_URL = 'http://node'

    tokens = scanner.scan_tokens()
    assert tokens == ['tok']
    assert captured['url'] == 'http://node'
<|MERGE_RESOLUTION|>--- conflicted
+++ resolved
@@ -36,12 +36,9 @@
     assert captured['headers'] == scanner.HEADERS
 
 
-<<<<<<< HEAD
+
 # codex/add-offline-option-to-solhunter_zero.main
-=======
-
-
->>>>>>> 0a55c276
+in
 def test_scan_tokens_offline(monkeypatch):
     called = {}
 
