[project]
name = "solhunter-zero"
version = "0.1.0"
description = "Autonomous AI-driven trading bot for the Solana blockchain"
readme = "README.md"
requires-python = ">=3.11"
dependencies = [
    "requests",
    "sqlalchemy",
    "numpy",
    "pandas",
    "scikit-learn",
<<<<<<< HEAD
    "solana",
    "flask",
=======
    "solana==0.9.2",
    "PyYAML",
>>>>>>> ae5378a3
]

[build-system]
requires = ["setuptools>=61"]
build-backend = "setuptools.build_meta"

[tool.setuptools.packages.find]
where = ["."]
include = ["solhunter_zero*"]<|MERGE_RESOLUTION|>--- conflicted
+++ resolved
@@ -10,13 +10,10 @@
     "numpy",
     "pandas",
     "scikit-learn",
-<<<<<<< HEAD
+
     "solana",
     "flask",
-=======
-    "solana==0.9.2",
-    "PyYAML",
->>>>>>> ae5378a3
+
 ]
 
 [build-system]
