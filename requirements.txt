--- conflicted
+++ resolved
@@ -3,10 +3,6 @@
 numpy
 pandas
 scikit-learn
-<<<<<<< HEAD
+
 solana
 flask
-=======
-solana==0.9.2
-PyYAML
->>>>>>> ae5378a3
